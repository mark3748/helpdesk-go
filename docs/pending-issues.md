# Improvement Checklist (Prioritized)

Track and check off pending improvements. Items are grouped by priority and reference files/areas to update. Keep this list current as work proceeds.

## High Priority

- [x] Harden filesystem object store to prevent path traversal in `cmd/api/app/app.go` (`FsObjectStore`). Align with safe path cleaning/prefix checks used in `cmd/api/main.go`’s `fsObjectStore`.
- [x] Fix `internal/sla/sla.go` DB loader bug (variable shadowing: `rows` vs `hrows`, incorrect defer). Add a unit test to cover holiday loading and ensure both query cursors close correctly.
- [x] Unify duplicated API composition: consolidate config, app wiring, and object store between `cmd/api/main.go` and modular packages (`cmd/api/app`, `cmd/api/auth`, feature handlers). Make `main.go` a thin bootstrapper.
- [x] Strengthen JWT/OIDC validation in `cmd/api/auth`: verify issuer (when configured) and enforce allowed signing algorithms; standard time-based claims validated by parser. Follow-up: audience config and clock skew.
- [x] Consolidate login cookie handling: prefer single `hd_auth` cookie with `HttpOnly`, `SameSite=Lax`, and `Secure` in prod; remove legacy `auth` cookie.
- [x] Ensure `cmd/api/handlers/events.go` compiles cleanly (brace/structure sanity) and matches tests; keep heartbeat/backpressure behavior intact.

Additional completions

- [x] Attachments: implement presign/finalize and internal upload flow in `cmd/api/attachments` and rewire routes; preserve MinIO redirect and filesystem serving; block traversal.
- [x] Tickets/Comments/Watchers/Metrics/Exports: rewire routes to modular handlers; remove legacy duplicates from `main.go`.
- [x] Auth: switch to `cmd/api/auth` middleware and role checks; remove legacy main auth handlers.
- [x] Align Go versions across codebase: `go.mod`, Dockerfiles, and CI (`.github/workflows/ci.yml`) to a single supported version.

## Medium Priority

- [ ] Standardize rate limiting: prefer Redis-backed limiter (`internal/ratelimit`) for login, ticket create, and attachments; remove ad‑hoc in‑memory limiter to ensure consistency across replicas.
- [ ] Add context timeouts to DB, Redis, MinIO, and JWKS operations; propagate request contexts to DB calls in handlers.
- [ ] Improve JWKS handling: periodic refresh with backoff/metrics; validate KID/alg robustly; fail closed with clear errors when JWKS unavailable.
- [x] Helm: move sensitive config to Kubernetes Secrets (DB URL, `AUTH_LOCAL_SECRET`, `SMTP_*`, `MINIO_*`); wire via `envFrom` in templates. Add `imagePullSecrets` and scheduling knobs. Add optional PVC for `FILESTORE_PATH`.
- [ ] Make Docker builds reproducible: vendor/pin Swagger UI assets instead of fetching at build time, or checksum‑verify downloads.
- [ ] Multi-arch builds: parameterize `GOARCH` and use Buildx matrix in CI for `linux/amd64,linux/arm64` images.
- [ ] Expand tests: path traversal attempts for object store; JWT claim validation; `s3` presign error paths; `/attachments/upload/:objectKey` validates keys; add SLA calendar loader tests (holidays/hours).
- [ ] Observability: unify structured request logging (use `cmd/api/app/middleware.go` logger everywhere), add Prometheus counters for ticket create/update, auth failures, and rate-limit rejections.
- [ ] Tighten CORS headers: minimize `Access-Control-Allow-Headers` to required set; keep `Vary: Origin`; document `ALLOWED_ORIGINS` usage and risks.

### Medium Implementation Plan (PR Checklist)

Tracking for the current branch `medium-priority-fixes`. See detailed stubs in `docs/plan-medium-prs.md`.

- [x] PR1 – Rate limiting standardization
  - [x] Ensure `internal/ratelimit` wraps: `POST /login`, `POST /tickets`, `POST /tickets/:id/attachments/presign`, `POST /tickets/:id/attachments`, `GET /tickets/:id/attachments/:attID` (download path gating optional)
  - [x] Remove any in‑memory limiters in modular handlers (confirm none remain)
  - [x] Add Prometheus counter `rate_limit_rejections_total{route=...}` and increment from limiter middleware
  - [x] Config notes: `RATE_LIMIT_LOGIN`, `RATE_LIMIT_TICKETS`, `RATE_LIMIT_ATTACHMENTS`
  - [x] Tests: burst requests hit 429 and counter increments

<<<<<<< HEAD
- [ ] PR2 – Context timeouts (phase 1: DB)
  - [ ] Add env knobs: `DB_TIMEOUT_MS`, default 5000
  - [ ] Wrap DB calls in handlers with `context.WithTimeout`
  - [ ] Tests: simulated slow DB returns 504/500 as appropriate (table‑driven)
=======
- [x] PR2 – Context timeouts (phase 1: DB)
  - [x] Add env knobs: `DB_TIMEOUT_MS`, default 5000
  - [x] Wrap DB calls in handlers with `context.WithTimeout` via `a.dbCtx(c)` helper
  - [x] Tests: simulated slow DB returns failure (readyz) using a slow DB stub
>>>>>>> 1938814a

- [ ] PR3 – Timeouts (phase 2: Redis/MinIO) + upload key validation
  - [ ] Add `REDIS_TIMEOUT_MS` (2000) and `OBJECTSTORE_TIMEOUT_MS` (10000)
  - [ ] Apply to queue ops, limiter ping, presign/put/stat
  - [ ] Validate `/attachments/upload/:objectKey` requires UUID (return 400 otherwise)
  - [ ] Tests: Redis timeouts soft‑fail behavior; filesystem upload success + invalid key 400

- [ ] PR4 – JWKS hardening
  - [ ] Replace fixed ticker with jittered exponential backoff refresh; keep last‑good cache
  - [ ] Enforce allowed JWT algs; require/validate `kid` when present
  - [ ] Metrics: `jwks_refresh_total`, `jwks_refresh_errors_total`
  - [ ] `/readyz` fails when JWKS configured but cache empty
  - [ ] Tests: invalid alg/kid, clock skew, audience (when configured)

- [ ] PR5 – Reproducible Swagger UI assets
  - [ ] Vendor Swagger UI into `docker/swagger/` and COPY in `Dockerfile.api`
  - [ ] Remove any build‑time network fetches; checksum if download kept
  - [ ] Test: CI build offline; `/api/docs` serves UI

- [ ] PR6 – Multi‑arch Buildx CI
  - [ ] Update `.github/workflows/release.yml` to build `linux/amd64,linux/arm64`
  - [ ] Pass `--platform` via `docker/build-push-action`; parameterize `GOARCH`
  - [ ] Test: manifests created; push on tag

- [ ] PR7 – Observability counters
  - [ ] Counters: `tickets_created_total`, `tickets_updated_total`, `auth_failures_total`, `rate_limit_rejections_total`, `attachments_uploaded_total`
  - [ ] Increment at modular handler entry points
  - [ ] Tests: unit counter assertions with a test registry

- [ ] PR8 – CORS tightening
  - [ ] Restrict `Access-Control-Allow-Headers` to `Authorization, Content-Type, X-Requested-With`
  - [ ] Ensure `Vary: Origin` always set; 403 for disallowed origins
  - [ ] Docs: `ALLOWED_ORIGINS` risks and examples
  - [ ] Tests: OPTIONS preflight allowed/blocked

- [ ] PR9 – SLA tests expansion
  - [ ] Edge cases: holidays, non‑business hours, boundaries
  - [ ] Table‑driven tests in `internal/sla/*_test.go`


## Low Priority

- [ ] Worker SMTP: add STARTTLS/TLS support and dial/write timeouts; configurable `smtpSendMail` transport.
- [ ] Add a basic readiness/liveness indicator for the worker (e.g., Redis ping or lightweight HTTP endpoint) and wire probes if desired.
- [ ] Set default resource requests/limits in Helm for API, worker, and frontends; add examples in `helm/helpdesk/examples`.
- [ ] Provide Makefile targets for common workflows (`build`, `test`, `docker`, `lint-helm`).
- [ ] Documentation: expand auth modes section (cookie name/flags, OIDC claims), rate limiting behavior/dependencies, and deployment hardening tips.

## Notes

- Keep items scoped and linked to PRs. For multi-part refactors (e.g., unifying `main.go` with modular packages), split into small PRs to ease review.

## Recently Completed (This PR)

- [x] Ticket creation deduplication: Redis idempotency (resilient to Redis errors), DB advisory locks, and exact-content unique index (migration cleans existing dupes).
- [x] SSE stability: initial heartbeat and `X-Accel-Buffering: no`; graceful fallback when `http.Flusher` absent.
- [x] UI gating for attachments: `GET /api/features` exposes `attachments` flag; internal UI disables upload button with message when storage is not configured.
- [x] Helm: Secrets support (`values.secrets` + optional managed Secret), `imagePullSecrets`, `nodeSelector`/`tolerations`/`affinity`, and `persistence.enabled` PVC mounted at `FILESTORE_PATH`.
- [x] Tickets: return `201 Created` on success; include `description` in list/detail; auto-assign for `agent`/`admin` creators.<|MERGE_RESOLUTION|>--- conflicted
+++ resolved
@@ -41,17 +41,10 @@
   - [x] Config notes: `RATE_LIMIT_LOGIN`, `RATE_LIMIT_TICKETS`, `RATE_LIMIT_ATTACHMENTS`
   - [x] Tests: burst requests hit 429 and counter increments
 
-<<<<<<< HEAD
-- [ ] PR2 – Context timeouts (phase 1: DB)
-  - [ ] Add env knobs: `DB_TIMEOUT_MS`, default 5000
-  - [ ] Wrap DB calls in handlers with `context.WithTimeout`
-  - [ ] Tests: simulated slow DB returns 504/500 as appropriate (table‑driven)
-=======
 - [x] PR2 – Context timeouts (phase 1: DB)
   - [x] Add env knobs: `DB_TIMEOUT_MS`, default 5000
   - [x] Wrap DB calls in handlers with `context.WithTimeout` via `a.dbCtx(c)` helper
   - [x] Tests: simulated slow DB returns failure (readyz) using a slow DB stub
->>>>>>> 1938814a
 
 - [ ] PR3 – Timeouts (phase 2: Redis/MinIO) + upload key validation
   - [ ] Add `REDIS_TIMEOUT_MS` (2000) and `OBJECTSTORE_TIMEOUT_MS` (10000)
