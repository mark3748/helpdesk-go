--- conflicted
+++ resolved
@@ -1,23 +1,12 @@
-openapi: 3.0.3
-info:
-  title: Helpdesk API
-  version: 0.1.0
-  description: >-
-    Minimal ticketing API. Uses OIDC bearer JWTs in production, or HttpOnly cookie auth in local mode.
-servers:
-  - url: http://localhost:8080
-    description: Local API
-<<<<<<< HEAD
-tags:
-  - name: Health
-  - name: Auth
-  - name: Users
-  - name: Tickets
-  - name: Comments
-  - name: Attachments
-  - name: Watchers
-  - name: Queues
-=======
+openapi: 3.0.3
+info:
+  title: Helpdesk API
+  version: 0.1.0
+  description: >-
+    Minimal ticketing API. Uses OIDC bearer JWTs in production, or HttpOnly cookie auth in local mode.
+servers:
+  - url: http://localhost:8080
+    description: Local API
 tags:
   - name: Health
   - name: Auth
@@ -27,7 +16,6 @@
   - name: Comments
   - name: Attachments
   - name: Watchers
->>>>>>> 9ec5b588
   - name: CSAT
   - name: Metrics
   - name: Exports
@@ -41,65 +29,64 @@
     bearerAuth:
       type: http
       scheme: bearer
-      bearerFormat: JWT
-    cookieAuth:
-      type: apiKey
-      in: cookie
-      name: auth
-  schemas:
-    AuthUser:
-      type: object
-      properties:
-        id: { type: string, format: uuid }
-        external_id: { type: string }
-        email: { type: string, format: email }
-        display_name: { type: string }
-        roles:
-          type: array
-          items: { type: string }
-    Ticket:
-      type: object
-      properties:
-        id: { type: string, format: uuid }
-        number: { type: string }
-        title: { type: string }
-        description: { type: string }
-        requester_id: { type: string, format: uuid }
-        assignee_id: { type: string, format: uuid, nullable: true }
-        team_id: { type: string, format: uuid, nullable: true }
-        queue_id: { type: string, format: uuid, nullable: true }
-        priority: { type: integer, minimum: 1, maximum: 4 }
-        urgency: { type: integer, minimum: 1, maximum: 4, nullable: true }
-        category: { type: string, nullable: true }
-        subcategory: { type: string, nullable: true }
-        status: { type: string }
-        scheduled_at: { type: string, format: date-time, nullable: true }
-        due_at: { type: string, format: date-time, nullable: true }
-        source: { type: string }
-        custom_json: { type: object }
-        created_at: { type: string, format: date-time }
-        updated_at: { type: string, format: date-time }
-        sla:
-          $ref: '#/components/schemas/SLAStatus'
-    SLAStatus:
-      type: object
-      properties:
-        policy_id: { type: string, format: uuid }
-        response_elapsed_ms: { type: integer }
-        resolution_elapsed_ms: { type: integer }
-        response_target_mins: { type: integer }
-        resolution_target_mins: { type: integer }
-        paused: { type: boolean }
-        reason: { type: string, nullable: true }
-    Comment:
-      type: object
-      properties:
-        id: { type: string, format: uuid }
-        ticket_id: { type: string, format: uuid }
-        author_id: { type: string, format: uuid }
-        body_md: { type: string }
-        is_internal: { type: boolean }
-        created_at: { type: string, format: date-time }
+      bearerFormat: JWT
+    cookieAuth:
+      type: apiKey
+      in: cookie
+      name: auth
+  schemas:
+    AuthUser:
+      type: object
+      properties:
+        id: { type: string, format: uuid }
+        external_id: { type: string }
+        email: { type: string, format: email }
+        display_name: { type: string }
+        roles:
+          type: array
+          items: { type: string }
+    Ticket:
+      type: object
+      properties:
+        id: { type: string, format: uuid }
+        number: { type: string }
+        title: { type: string }
+        description: { type: string }
+        requester_id: { type: string, format: uuid }
+        assignee_id: { type: string, format: uuid, nullable: true }
+        team_id: { type: string, format: uuid, nullable: true }
+        priority: { type: integer, minimum: 1, maximum: 4 }
+        urgency: { type: integer, minimum: 1, maximum: 4, nullable: true }
+        category: { type: string, nullable: true }
+        subcategory: { type: string, nullable: true }
+        status: { type: string }
+        scheduled_at: { type: string, format: date-time, nullable: true }
+        due_at: { type: string, format: date-time, nullable: true }
+        source: { type: string }
+        custom_json: { type: object }
+        created_at: { type: string, format: date-time }
+        updated_at: { type: string, format: date-time }
+        sla:
+          $ref: '#/components/schemas/SLAStatus'
+    SLAStatus:
+      type: object
+      properties:
+        policy_id: { type: string, format: uuid }
+        response_elapsed_ms: { type: integer }
+        resolution_elapsed_ms: { type: integer }
+        response_target_mins: { type: integer }
+        resolution_target_mins: { type: integer }
+        paused: { type: boolean }
+        reason: { type: string, nullable: true }
+    Comment:
+      type: object
+      properties:
+        id: { type: string, format: uuid }
+        ticket_id: { type: string, format: uuid }
+        author_id: { type: string, format: uuid }
+        body_md: { type: string }
+        is_internal: { type: boolean }
+        created_at: { type: string, format: date-time }
     Attachment:
       type: object
       properties:
@@ -113,31 +100,6 @@
       properties:
         id: { type: string, format: uuid }
         email: { type: string, format: email }
-<<<<<<< HEAD
-        name: { type: string }
-        phone: { type: string }
-    CreateRequesterRequest:
-      type: object
-      properties:
-        email: { type: string, format: email }
-        name: { type: string }
-        phone: { type: string }
-    CreateTicketRequest:
-      type: object
-      required: [title, priority]
-      properties:
-        title: { type: string }
-        description: { type: string }
-        requester_id: { type: string, format: uuid }
-        requester: { $ref: '#/components/schemas/CreateRequesterRequest' }
-        priority: { type: integer, minimum: 1, maximum: 4 }
-        urgency: { type: integer, minimum: 1, maximum: 4 }
-        category: { type: string }
-        subcategory: { type: string }
-        assignee_id: { type: string, format: uuid }
-        queue_id: { type: string, format: uuid }
-        custom_json: { type: object }
-=======
         display_name: { type: string }
     CreateRequesterRequest:
       type: object
@@ -155,24 +117,23 @@
       required: [title, requester_id, priority]
       properties:
         title: { type: string }
-        description: { type: string }
-        requester_id: { type: string, format: uuid }
-        priority: { type: integer, minimum: 1, maximum: 4 }
-        urgency: { type: integer, minimum: 1, maximum: 4 }
-        category: { type: string }
-        subcategory: { type: string }
-        custom_json: { type: object }
->>>>>>> 9ec5b588
-    UpdateTicketRequest:
-      type: object
-      properties:
-        status: { type: string }
-        assignee_id: { type: string, format: uuid }
-        priority: { type: integer, minimum: 1, maximum: 4 }
-        urgency: { type: integer, minimum: 1, maximum: 4 }
-        scheduled_at: { type: string, format: date-time }
-        due_at: { type: string, format: date-time }
-        custom_json: { type: object }
+        description: { type: string }
+        requester_id: { type: string, format: uuid }
+        priority: { type: integer, minimum: 1, maximum: 4 }
+        urgency: { type: integer, minimum: 1, maximum: 4 }
+        category: { type: string }
+        subcategory: { type: string }
+        custom_json: { type: object }
+    UpdateTicketRequest:
+      type: object
+      properties:
+        status: { type: string }
+        assignee_id: { type: string, format: uuid }
+        priority: { type: integer, minimum: 1, maximum: 4 }
+        urgency: { type: integer, minimum: 1, maximum: 4 }
+        scheduled_at: { type: string, format: date-time }
+        due_at: { type: string, format: date-time }
+        custom_json: { type: object }
     CommentRequest:
       type: object
       required: [body_md]
@@ -190,63 +151,6 @@
       required: [role]
       properties:
         role: { type: string }
-<<<<<<< HEAD
-    ExportTicketsRequest:
-      type: object
-      required: [ids]
-      properties:
-        ids:
-          type: array
-          items: { type: string, format: uuid }
-    ValidationError:
-      type: object
-      properties:
-        errors:
-          type: object
-          additionalProperties:
-            type: string
-    Queue:
-      type: object
-      properties:
-        id: { type: string, format: uuid }
-        name: { type: string }
-    EventEnvelope:
-      type: object
-      properties:
-        type: { type: string }
-        data: { type: object }
-    PresignRequest:
-      type: object
-      required: [filename]
-      properties:
-        filename: { type: string }
-        content_type: { type: string }
-    PresignResponse:
-      type: object
-      properties:
-        url: { type: string }
-        fields:
-          type: object
-          additionalProperties: { type: string }
-    OIDCSettings:
-      type: object
-      properties:
-        issuer: { type: string }
-        client_id: { type: string }
-        scopes:
-          type: array
-          items: { type: string }
-    MailSettings:
-      type: object
-      properties:
-        smtp_host: { type: string }
-        imap_host: { type: string }
-        from: { type: string }
-    Error:
-      type: object
-      properties:
-        error: { type: string }
-=======
     ExportTicketsRequest:
       type: object
       required: [ids]
@@ -269,10 +173,9 @@
       properties:
         errors:
           type: object
-          additionalProperties:
-            type: string
->>>>>>> 9ec5b588
-paths:
+          additionalProperties:
+            type: string
+paths:
   /livez:
     get:
       tags: [Health]
@@ -302,34 +205,34 @@
                 type: object
                 properties:
                   ok: { type: boolean }
-  /login:
-    post:
-      tags: [Auth]
-      summary: Login (local mode)
-      description: Enabled only when `AUTH_MODE=local`.
-      security: []
-      requestBody:
-        required: true
-        content:
-          application/json:
-            schema:
-              type: object
-              required: [username, password]
-              properties:
-                username: { type: string }
-                password: { type: string }
-      responses:
-        '200': { description: OK }
-        '400': { description: Bad Request }
-        '401': { description: Unauthorized }
-        '500': { description: Server Error }
-  /logout:
-    post:
-      tags: [Auth]
-      summary: Logout (local mode)
-      security: []
-      responses:
-        '200': { description: OK }
+  /login:
+    post:
+      tags: [Auth]
+      summary: Login (local mode)
+      description: Enabled only when `AUTH_MODE=local`.
+      security: []
+      requestBody:
+        required: true
+        content:
+          application/json:
+            schema:
+              type: object
+              required: [username, password]
+              properties:
+                username: { type: string }
+                password: { type: string }
+      responses:
+        '200': { description: OK }
+        '400': { description: Bad Request }
+        '401': { description: Unauthorized }
+        '500': { description: Server Error }
+  /logout:
+    post:
+      tags: [Auth]
+      summary: Logout (local mode)
+      security: []
+      responses:
+        '200': { description: OK }
   /me:
     get:
       tags: [Users]
@@ -356,7 +259,7 @@
           content:
             text/event-stream:
               schema:
-                $ref: '#/components/schemas/EventEnvelope'
+                type: string
       security:
         - bearerAuth: []
         - cookieAuth: []
@@ -435,11 +338,7 @@
           content:
             application/json:
               schema: { $ref: '#/components/schemas/Requester' }
-<<<<<<< HEAD
-        '400': { description: Validation error }
-=======
         '400': { description: Bad Request }
->>>>>>> 9ec5b588
         '500': { description: Server Error }
       security:
         - bearerAuth: []
@@ -475,22 +374,14 @@
         required: true
         content:
           application/json:
-<<<<<<< HEAD
-            schema: { $ref: '#/components/schemas/CreateRequesterRequest' }
-=======
             schema: { $ref: '#/components/schemas/UpdateRequesterRequest' }
->>>>>>> 9ec5b588
       responses:
         '200':
           description: OK
           content:
             application/json:
               schema: { $ref: '#/components/schemas/Requester' }
-<<<<<<< HEAD
-        '400': { description: Validation error }
-=======
         '400': { description: Bad Request }
->>>>>>> 9ec5b588
         '404': { description: Not Found }
         '500': { description: Server Error }
       security:
@@ -500,45 +391,19 @@
     get:
       tags: [Tickets]
       summary: List tickets
-      parameters:
-        - in: query
-          name: status
-          schema: { type: string }
-        - in: query
-          name: priority
-          schema: { type: integer }
-        - in: query
-          name: team
-          schema: { type: string, format: uuid }
-<<<<<<< HEAD
-        - in: query
-          name: assignee
-          schema: { type: string, format: uuid }
-        - in: query
-          name: requester
-          schema: { type: string, format: uuid }
-        - in: query
-          name: queue
-          schema: { type: string, format: uuid }
-        - in: query
-          name: search
-          schema: { type: string }
-      responses:
-        '200':
-          description: OK
-          content:
-            application/json:
-              schema:
-                type: array
-                items: { $ref: '#/components/schemas/Ticket' }
-        '500': { description: Server Error }
-      security:
-        - bearerAuth: []
-        - cookieAuth: []
-=======
-        - in: query
-          name: assignee
-          schema: { type: string, format: uuid }
+      parameters:
+        - in: query
+          name: status
+          schema: { type: string }
+        - in: query
+          name: priority
+          schema: { type: integer }
+        - in: query
+          name: team
+          schema: { type: string, format: uuid }
+        - in: query
+          name: assignee
+          schema: { type: string, format: uuid }
         - in: query
           name: search
           schema: { type: string }
@@ -575,176 +440,143 @@
       security:
         - bearerAuth: []
         - cookieAuth: []
->>>>>>> 9ec5b588
-    post:
-      tags: [Tickets]
-      summary: Create ticket
-      requestBody:
-        required: true
-        content:
-          application/json:
-            schema: { $ref: '#/components/schemas/CreateTicketRequest' }
-      responses:
-        '201':
-          description: Created
-          content:
-            application/json:
-              schema:
-                type: object
-                properties:
-                  id: { type: string, format: uuid }
-                  number: { type: string }
-                  status: { type: string }
-        '400':
-          description: Validation error
-          content:
-            application/json:
-              schema: { $ref: '#/components/schemas/ValidationError' }
-        '500': { description: Server Error }
-      security:
-        - bearerAuth: []
-        - cookieAuth: []
-  /tickets/{id}:
-    get:
-      tags: [Tickets]
-      summary: Get ticket
-      parameters:
-        - in: path
-          name: id
-          required: true
-          schema: { type: string, format: uuid }
-      responses:
-        '200':
-          description: OK
-          content:
-            application/json:
-              schema: { $ref: '#/components/schemas/Ticket' }
-        '404': { description: Not Found }
-      security:
-        - bearerAuth: []
-        - cookieAuth: []
-    patch:
-      tags: [Tickets]
-      summary: Update ticket
-      description: Requires `agent` role.
-      parameters:
-        - in: path
-          name: id
-          required: true
-          schema: { type: string, format: uuid }
-      requestBody:
-        required: true
-        content:
-          application/json:
-            schema: { $ref: '#/components/schemas/UpdateTicketRequest' }
-      responses:
-        '200': { description: OK }
-        '400': { description: Bad Request }
-        '500': { description: Server Error }
-      security:
-        - bearerAuth: []
-        - cookieAuth: []
-  /tickets/{id}/assign:
-    post:
-      tags: [Tickets]
-      summary: Assign ticket
-      description: Requires `agent` role.
-      parameters:
-        - in: path
-          name: id
-          required: true
-          schema: { type: string, format: uuid }
-      requestBody:
-        required: true
-        content:
-          application/json:
-            schema:
-              type: object
-              required: [assignee_id]
-              properties:
-                assignee_id: { type: string, format: uuid }
-      responses:
-        '200':
-          description: OK
-          content:
-            application/json:
-              schema: { $ref: '#/components/schemas/Ticket' }
-        '400': { description: Bad Request }
-        '403': { description: Forbidden }
-        '404': { description: Not Found }
-        '500': { description: Server Error }
-      security:
-        - bearerAuth: []
-        - cookieAuth: []
-  /tickets/{id}/comments:
-    get:
-      tags: [Comments]
-      summary: List public comments
-      parameters:
-        - in: path
-          name: id
-          required: true
-          schema: { type: string, format: uuid }
-      responses:
-        '200':
-          description: OK
-          content:
-            application/json:
-              schema:
-                type: array
-                items: { $ref: '#/components/schemas/Comment' }
-        '500': { description: Server Error }
-      security:
-        - bearerAuth: []
-        - cookieAuth: []
-    post:
-      tags: [Comments]
-      summary: Add comment
-      parameters:
-        - in: path
-          name: id
-          required: true
-          schema: { type: string, format: uuid }
-      requestBody:
-        required: true
-        content:
-          application/json:
-            schema: { $ref: '#/components/schemas/CommentRequest' }
-      responses:
-        '201':
-          description: Created
-          content:
-            application/json:
-              schema:
-                type: object
-                properties:
-                  id: { type: string, format: uuid }
-        '400': { description: Bad Request }
-        '500': { description: Server Error }
-      security:
-        - bearerAuth: []
-        - cookieAuth: []
+    post:
+      tags: [Tickets]
+      summary: Create ticket
+      requestBody:
+        required: true
+        content:
+          application/json:
+            schema: { $ref: '#/components/schemas/CreateTicketRequest' }
+      responses:
+        '201':
+          description: Created
+          content:
+            application/json:
+              schema:
+                type: object
+                properties:
+                  id: { type: string, format: uuid }
+                  number: { type: string }
+                  status: { type: string }
+        '400':
+          description: Validation error
+          content:
+            application/json:
+              schema: { $ref: '#/components/schemas/ValidationError' }
+        '500': { description: Server Error }
+      security:
+        - bearerAuth: []
+        - cookieAuth: []
+  /tickets/{id}:
+    get:
+      tags: [Tickets]
+      summary: Get ticket
+      parameters:
+        - in: path
+          name: id
+          required: true
+          schema: { type: string, format: uuid }
+      responses:
+        '200':
+          description: OK
+          content:
+            application/json:
+              schema: { $ref: '#/components/schemas/Ticket' }
+        '404': { description: Not Found }
+      security:
+        - bearerAuth: []
+        - cookieAuth: []
+    patch:
+      tags: [Tickets]
+      summary: Update ticket
+      description: Requires `agent` role.
+      parameters:
+        - in: path
+          name: id
+          required: true
+          schema: { type: string, format: uuid }
+      requestBody:
+        required: true
+        content:
+          application/json:
+            schema: { $ref: '#/components/schemas/UpdateTicketRequest' }
+      responses:
+        '200': { description: OK }
+        '400': { description: Bad Request }
+        '500': { description: Server Error }
+      security:
+        - bearerAuth: []
+        - cookieAuth: []
+  /tickets/{id}/comments:
+    get:
+      tags: [Comments]
+      summary: List public comments
+      parameters:
+        - in: path
+          name: id
+          required: true
+          schema: { type: string, format: uuid }
+      responses:
+        '200':
+          description: OK
+          content:
+            application/json:
+              schema:
+                type: array
+                items: { $ref: '#/components/schemas/Comment' }
+        '500': { description: Server Error }
+      security:
+        - bearerAuth: []
+        - cookieAuth: []
+    post:
+      tags: [Comments]
+      summary: Add comment
+      parameters:
+        - in: path
+          name: id
+          required: true
+          schema: { type: string, format: uuid }
+      requestBody:
+        required: true
+        content:
+          application/json:
+            schema: { $ref: '#/components/schemas/CommentRequest' }
+      responses:
+        '201':
+          description: Created
+          content:
+            application/json:
+              schema:
+                type: object
+                properties:
+                  id: { type: string, format: uuid }
+        '400': { description: Bad Request }
+        '500': { description: Server Error }
+      security:
+        - bearerAuth: []
+        - cookieAuth: []
   /tickets/{id}/attachments:
     get:
       tags: [Attachments]
       summary: List attachments
-      parameters:
-        - in: path
-          name: id
-          required: true
-          schema: { type: string, format: uuid }
-      responses:
-        '200':
-          description: OK
-          content:
-            application/json:
-              schema:
-                type: array
-                items: { $ref: '#/components/schemas/Attachment' }
-        '500': { description: Server Error }
-      security:
-        - bearerAuth: []
-        - cookieAuth: []
+      parameters:
+        - in: path
+          name: id
+          required: true
+          schema: { type: string, format: uuid }
+      responses:
+        '200':
+          description: OK
+          content:
+            application/json:
+              schema:
+                type: array
+                items: { $ref: '#/components/schemas/Attachment' }
+        '500': { description: Server Error }
+      security:
+        - bearerAuth: []
+        - cookieAuth: []
     post:
       tags: [Attachments]
       summary: Finalize attachment
@@ -847,90 +679,81 @@
     delete:
       tags: [Attachments]
       summary: Delete attachment
-      parameters:
-        - in: path
-          name: id
-          required: true
-          schema: { type: string, format: uuid }
-        - in: path
-          name: attID
-          required: true
-          schema: { type: string, format: uuid }
-      responses:
-        '200': { description: OK }
-        '404': { description: Not Found }
-        '500': { description: Server Error }
-      security:
-        - bearerAuth: []
-        - cookieAuth: []
-  /tickets/{id}/watchers:
-    get:
-      tags: [Watchers]
-      summary: List watcher user IDs
-      parameters:
-        - in: path
-          name: id
-          required: true
-          schema: { type: string, format: uuid }
-      responses:
-        '200':
-          description: OK
-          content:
-            application/json:
-              schema:
-                type: array
-                items: { type: string, format: uuid }
-      security:
-        - bearerAuth: []
-        - cookieAuth: []
-    post:
-      tags: [Watchers]
-      summary: Add watcher
-      parameters:
-        - in: path
-          name: id
-          required: true
-          schema: { type: string, format: uuid }
-      requestBody:
-        required: true
-        content:
-          application/json:
-            schema: { $ref: '#/components/schemas/WatcherRequest' }
-      responses:
-        '201': { description: Created }
-        '400': { description: Bad Request }
-        '500': { description: Server Error }
-      security:
-        - bearerAuth: []
-        - cookieAuth: []
-  /tickets/{id}/watchers/{userID}:
-    delete:
-      tags: [Watchers]
-      summary: Remove watcher
-      parameters:
-        - in: path
-          name: id
-          required: true
-          schema: { type: string, format: uuid }
-        - in: path
-          name: userID
-          required: true
-          schema: { type: string, format: uuid }
-      responses:
-        '200': { description: OK }
-        '500': { description: Server Error }
-      security:
-<<<<<<< HEAD
-        - bearerAuth: []
-        - cookieAuth: []
-  /queues:
-    get:
-      tags: [Queues]
-      summary: List queues
-      description: Requires `agent` role.
-=======
-        - bearerAuth: []
-        - cookieAuth: []
+      parameters:
+        - in: path
+          name: id
+          required: true
+          schema: { type: string, format: uuid }
+        - in: path
+          name: attID
+          required: true
+          schema: { type: string, format: uuid }
+      responses:
+        '200': { description: OK }
+        '404': { description: Not Found }
+        '500': { description: Server Error }
+      security:
+        - bearerAuth: []
+        - cookieAuth: []
+  /tickets/{id}/watchers:
+    get:
+      tags: [Watchers]
+      summary: List watcher user IDs
+      parameters:
+        - in: path
+          name: id
+          required: true
+          schema: { type: string, format: uuid }
+      responses:
+        '200':
+          description: OK
+          content:
+            application/json:
+              schema:
+                type: array
+                items: { type: string, format: uuid }
+      security:
+        - bearerAuth: []
+        - cookieAuth: []
+    post:
+      tags: [Watchers]
+      summary: Add watcher
+      parameters:
+        - in: path
+          name: id
+          required: true
+          schema: { type: string, format: uuid }
+      requestBody:
+        required: true
+        content:
+          application/json:
+            schema: { $ref: '#/components/schemas/WatcherRequest' }
+      responses:
+        '201': { description: Created }
+        '400': { description: Bad Request }
+        '500': { description: Server Error }
+      security:
+        - bearerAuth: []
+        - cookieAuth: []
+  /tickets/{id}/watchers/{userID}:
+    delete:
+      tags: [Watchers]
+      summary: Remove watcher
+      parameters:
+        - in: path
+          name: id
+          required: true
+          schema: { type: string, format: uuid }
+        - in: path
+          name: userID
+          required: true
+          schema: { type: string, format: uuid }
+      responses:
+        '200': { description: OK }
+        '500': { description: Server Error }
+      security:
+        - bearerAuth: []
+        - cookieAuth: []
   /csat/{token}:
     get:
       tags: [CSAT]
@@ -942,44 +765,10 @@
           name: token
           required: true
           schema: { type: string }
->>>>>>> 9ec5b588
       responses:
         '200':
           description: OK
           content:
-<<<<<<< HEAD
-            application/json:
-              schema:
-                type: array
-                items: { $ref: '#/components/schemas/Queue' }
-        '403': { description: Forbidden }
-        '500': { description: Server Error }
-      security:
-        - bearerAuth: []
-        - cookieAuth: []
-  /csat/{token}:
-    get:
-      tags: [CSAT]
-      summary: Submit CSAT score
-      description: Public endpoint embedded in emails.
-      security: []
-      parameters:
-        - in: path
-          name: token
-          required: true
-          schema: { type: string }
-        - in: query
-          name: score
-          required: true
-          schema:
-            type: string
-            enum: [good, bad]
-      responses:
-        '200': { description: OK }
-        '400': { description: Invalid score }
-        '404': { description: Invalid token }
-        '500': { description: Server Error }
-=======
             text/html:
               schema: { type: string }
         '500': { description: Server Error }
@@ -1009,96 +798,78 @@
         '400': { description: Invalid score }
         '404': { description: Invalid token }
         '500': { description: Server Error }
->>>>>>> 9ec5b588
-  /metrics/sla:
-    get:
-      tags: [Metrics]
-      summary: SLA attainment
-      description: Requires `agent` role.
-      responses:
-        '200':
-          description: OK
-          content:
-            application/json:
-              schema:
-                type: object
-                properties:
-                  total: { type: integer }
-                  met: { type: integer }
-                  sla_attainment: { type: number }
-        '500': { description: Server Error }
-      security:
-        - bearerAuth: []
-        - cookieAuth: []
-  /metrics/resolution:
-    get:
-      tags: [Metrics]
-      summary: Average resolution time
-      description: Requires `agent` role.
-      responses:
-        '200':
-          description: OK
-          content:
-            application/json:
-              schema:
-                type: object
-                properties:
-                  avg_resolution_ms: { type: number }
-        '500': { description: Server Error }
-      security:
-        - bearerAuth: []
-        - cookieAuth: []
-  /metrics/tickets:
-    get:
-      tags: [Metrics]
-      summary: Ticket volume per day (30)
-      description: Requires `agent` role.
-      responses:
-        '200':
-          description: OK
-          content:
-            application/json:
-              schema:
-                type: object
-                properties:
-                  daily:
-                    type: array
-                    items:
-                      type: object
-                      properties:
-                        day: { type: string, format: date }
-                        count: { type: integer }
-        '500': { description: Server Error }
-      security:
-        - bearerAuth: []
-        - cookieAuth: []
+  /metrics/sla:
+    get:
+      tags: [Metrics]
+      summary: SLA attainment
+      description: Requires `agent` role.
+      responses:
+        '200':
+          description: OK
+          content:
+            application/json:
+              schema:
+                type: object
+                properties:
+                  total: { type: integer }
+                  met: { type: integer }
+                  sla_attainment: { type: number }
+        '500': { description: Server Error }
+      security:
+        - bearerAuth: []
+        - cookieAuth: []
+  /metrics/resolution:
+    get:
+      tags: [Metrics]
+      summary: Average resolution time
+      description: Requires `agent` role.
+      responses:
+        '200':
+          description: OK
+          content:
+            application/json:
+              schema:
+                type: object
+                properties:
+                  avg_resolution_ms: { type: number }
+        '500': { description: Server Error }
+      security:
+        - bearerAuth: []
+        - cookieAuth: []
+  /metrics/tickets:
+    get:
+      tags: [Metrics]
+      summary: Ticket volume per day (30)
+      description: Requires `agent` role.
+      responses:
+        '200':
+          description: OK
+          content:
+            application/json:
+              schema:
+                type: object
+                properties:
+                  daily:
+                    type: array
+                    items:
+                      type: object
+                      properties:
+                        day: { type: string, format: date }
+                        count: { type: integer }
+        '500': { description: Server Error }
+      security:
+        - bearerAuth: []
+        - cookieAuth: []
   /exports/tickets:
     post:
       tags: [Exports]
       summary: Export tickets to CSV
       description: Requires object store configuration. Requires `agent` role.
-      requestBody:
-        required: true
-        content:
-          application/json:
-            schema: { $ref: '#/components/schemas/ExportTicketsRequest' }
-<<<<<<< HEAD
-      responses:
-        '200':
-          description: OK
-          content:
-            application/json:
-              schema:
-                type: object
-                properties:
-                  url: { type: string, format: uri }
-        '400': { description: Bad Request }
-        '500': { description: Server Error }
-      security:
-        - bearerAuth: []
-        - cookieAuth: []
-
-=======
+      requestBody:
+        required: true
+        content:
+          application/json:
+            schema: { $ref: '#/components/schemas/ExportTicketsRequest' }
       responses:
         '200':
           description: OK
@@ -1138,5 +909,4 @@
       security:
         - bearerAuth: []
         - cookieAuth: []
->>>>>>> 9ec5b588
-
+