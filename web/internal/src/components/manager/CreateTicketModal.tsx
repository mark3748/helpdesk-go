--- conflicted
+++ resolved
@@ -1,6 +1,4 @@
 import { Modal, Form, Input, Select, message } from 'antd';
-import { useEffect, useMemo, useState } from 'react';
-import { apiFetch } from '../../shared/api';
 import { useMutation } from '@tanstack/react-query';
 import { createTicket, createRequester } from '../../shared/api';
 
@@ -12,28 +10,6 @@
 
 export default function CreateTicketModal({ open, onClose, onCreated }: Props) {
   const [form] = Form.useForm();
-  const [userOpts, setUserOpts] = useState<{ value: string; label: string }[]>([]);
-  const [fetching, setFetching] = useState(false);
-  const doSearch = useMemo(() => {
-    let t: number | undefined;
-    const runner = async (q: string) => {
-      if (!q) { setUserOpts([]); return; }
-      setFetching(true);
-      try {
-        const users = await apiFetch<any[]>(`/users?q=${encodeURIComponent(q)}`);
-        setUserOpts(users.map(u => ({ value: String(u.id), label: u.display_name || u.email || u.username || u.id })));
-      } catch {
-        setUserOpts([]);
-      } finally { setFetching(false); }
-    };
-    const debounced = (q: string) => {
-      if (t) window.clearTimeout(t);
-      t = window.setTimeout(() => runner(q), 300) as unknown as number;
-    };
-    (debounced as any).cancel = () => { if (t) window.clearTimeout(t); };
-    return debounced as ((q: string) => void) & { cancel?: () => void };
-  }, []);
-  useEffect(() => () => { (doSearch as any).cancel?.(); }, [doSearch]);
   const create = useMutation({
     mutationFn: async (values: {
       title: string;
@@ -85,17 +61,6 @@
         <Form.Item name="description" label="Description">
           <Input.TextArea rows={4} />
         </Form.Item>
-<<<<<<< HEAD
-        <Form.Item name="requester_id" label="Requester" rules={[{ required: true }]}>
-          <Select
-            showSearch
-            filterOption={false}
-            onSearch={doSearch}
-            options={userOpts}
-            loading={fetching}
-            placeholder="Search users by name/email"
-          />
-=======
         <Form.Item
           name="requester_id"
           label="Requester ID"
@@ -110,7 +75,6 @@
           ]}
         >
           <Input />
->>>>>>> 9ec5b588
         </Form.Item>
         <Form.Item name="requester_email" label="Requester Email">
           <Input />
