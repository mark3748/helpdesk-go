--- conflicted
+++ resolved
@@ -1,21 +1,12 @@
 import { useEffect } from 'react';
-<<<<<<< HEAD
-import { Form, Input, Button, message } from 'antd';
-import { useSettings } from '../../api';
-import { apiFetch } from '../../shared/api';
-=======
 import { Form, Input, Button, message, Space } from 'antd';
 import { useSettings, useTestConnection, useSaveOIDCSettings } from '../../api';
->>>>>>> 9ec5b588
 
 export default function OIDCSettings() {
   const [form] = Form.useForm();
   const { data } = useSettings();
-<<<<<<< HEAD
-=======
   const test = useTestConnection();
   const save = useSaveOIDCSettings();
->>>>>>> 9ec5b588
 
   useEffect(() => {
     if ((data as any)?.oidc) {
@@ -32,13 +23,6 @@
     }
   }, [data, form]);
 
-<<<<<<< HEAD
-  const onFinish = async (values: any) => {
-    await apiFetch('/settings/oidc', {
-      method: 'PUT',
-      headers: { 'Content-Type': 'application/json' },
-      body: JSON.stringify(values),
-=======
   const onFinish = (values: any) => {
     const mappings: Record<string, string[]> = {};
     (values.value_to_roles || []).forEach((m: any) => {
@@ -51,7 +35,6 @@
     save.mutate(payload, {
       onSuccess: () => message.success('OIDC settings saved'),
       onError: () => message.error('Failed to save'),
->>>>>>> 9ec5b588
     });
   };
 
@@ -59,6 +42,18 @@
     <>
       <p>Log directory: {(data as any)?.log_path}</p>
       <p>Last test: {(data as any)?.last_test || 'never'}</p>
+      <Button
+        onClick={() =>
+          test.mutate(undefined, {
+            onSuccess: () => message.success('Test complete'),
+            onError: () => message.error('Test failed'),
+          })
+        }
+        loading={test.isPending}
+        style={{ marginBottom: 16 }}
+      >
+        Test Connection
+      </Button>
       <Form form={form} layout="vertical" onFinish={onFinish}>
         <Form.Item label="Issuer" name="issuer">
           <Input />
