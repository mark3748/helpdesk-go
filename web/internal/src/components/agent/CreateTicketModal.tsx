import { Modal, Form, Input, Select, message } from 'antd';
import { useEffect, useMemo, useState } from 'react';
import { apiFetch } from '../../shared/api';
import { useMutation } from '@tanstack/react-query';
import { createTicket, createRequester } from '../../shared/api';

interface Props {
  open: boolean;
  onClose(): void;
  onCreated(): void;
}

export default function CreateTicketModal({ open, onClose, onCreated }: Props) {
  const [form] = Form.useForm();
  const [userOpts, setUserOpts] = useState<{ value: string; label: string }[]>([]);
  const [fetching, setFetching] = useState(false);
  const doSearch = useMemo(() => {
    let t: number | undefined;
    const runner = async (q: string) => {
      if (!q) { setUserOpts([]); return; }
      setFetching(true);
      try {
        const users = await apiFetch<any[]>(`/users?q=${encodeURIComponent(q)}`);
        setUserOpts(users.map(u => ({ value: String(u.id), label: u.display_name || u.email || u.username || u.id })));
      } catch {
        setUserOpts([]);
      } finally { setFetching(false); }
    };
    const deb = (q: string) => { if (t) window.clearTimeout(t); t = window.setTimeout(() => runner(q), 300) as unknown as number; };
    return deb;
  }, []);
  const create = useMutation({
    mutationFn: async (values: {
      title: string;
      description?: string;
      priority: number;
      requester_id?: string;
      requester_email?: string;
      requester_name?: string;
    }) => {
      let requesterId = values.requester_id;
      if (!requesterId) {
        const r = await createRequester({
          email: String(values.requester_email),
          display_name: String(values.requester_name),
        });
        requesterId = r.id;
      }
      return createTicket({
        title: values.title,
        description: values.description || '',
<<<<<<< HEAD
        requester_id: String(values.requester_id || me?.id),
=======
        requester_id: String(requesterId),
>>>>>>> 9ec5b588
        priority: values.priority,
        assignee_id: me?.id ? String(me.id) : undefined,
      });
    },
    onSuccess: () => {
      message.success('Ticket created');
      form.resetFields();
      onCreated();
    },
    onError: () => message.error('Failed to create ticket'),
  });

  return (
    <Modal
      title="New Ticket"
      open={open}
      onCancel={onClose}
      onOk={() => form.submit()}
      confirmLoading={create.isPending}
    >
      <Form form={form} layout="vertical" onFinish={(values) => create.mutate(values as any)}>
        <Form.Item name="title" label="Title" rules={[{ required: true }]}> 
          <Input />
        </Form.Item>
        <Form.Item name="description" label="Description">
          <Input.TextArea rows={4} />
        </Form.Item>
<<<<<<< HEAD
        <Form.Item name="requester_id" label="Requester">
          <Select
            showSearch
            allowClear
            filterOption={false}
            onSearch={doSearch}
            options={userOpts}
            loading={fetching}
            placeholder="Defaults to yourself; search to choose another"
          />
=======
        <Form.Item
          name="requester_id"
          label="Requester ID"
          rules={[
            ({ getFieldValue }) => ({
              validator(_, value) {
                if (value || (getFieldValue('requester_email') && getFieldValue('requester_name')))
                  return Promise.resolve();
                return Promise.reject(new Error('Provide requester ID or name and email'));
              },
            }),
          ]}
        >
          <Input />
        </Form.Item>
        <Form.Item name="requester_email" label="Requester Email">
          <Input />
        </Form.Item>
        <Form.Item name="requester_name" label="Requester Name">
          <Input />
>>>>>>> 9ec5b588
        </Form.Item>
        <Form.Item name="priority" label="Priority" initialValue={2} rules={[{ required: true }]}> 
          <Select
            options={[
              { value: 1, label: '1 - Critical' },
              { value: 2, label: '2 - High' },
              { value: 3, label: '3 - Medium' },
              { value: 4, label: '4 - Low' },
            ]}
          />
        </Form.Item>
      </Form>
    </Modal>
  );
}<|MERGE_RESOLUTION|>--- conflicted
+++ resolved
@@ -1,6 +1,4 @@
 import { Modal, Form, Input, Select, message } from 'antd';
-import { useEffect, useMemo, useState } from 'react';
-import { apiFetch } from '../../shared/api';
 import { useMutation } from '@tanstack/react-query';
 import { createTicket, createRequester } from '../../shared/api';
 
@@ -12,23 +10,6 @@
 
 export default function CreateTicketModal({ open, onClose, onCreated }: Props) {
   const [form] = Form.useForm();
-  const [userOpts, setUserOpts] = useState<{ value: string; label: string }[]>([]);
-  const [fetching, setFetching] = useState(false);
-  const doSearch = useMemo(() => {
-    let t: number | undefined;
-    const runner = async (q: string) => {
-      if (!q) { setUserOpts([]); return; }
-      setFetching(true);
-      try {
-        const users = await apiFetch<any[]>(`/users?q=${encodeURIComponent(q)}`);
-        setUserOpts(users.map(u => ({ value: String(u.id), label: u.display_name || u.email || u.username || u.id })));
-      } catch {
-        setUserOpts([]);
-      } finally { setFetching(false); }
-    };
-    const deb = (q: string) => { if (t) window.clearTimeout(t); t = window.setTimeout(() => runner(q), 300) as unknown as number; };
-    return deb;
-  }, []);
   const create = useMutation({
     mutationFn: async (values: {
       title: string;
@@ -49,13 +30,8 @@
       return createTicket({
         title: values.title,
         description: values.description || '',
-<<<<<<< HEAD
-        requester_id: String(values.requester_id || me?.id),
-=======
         requester_id: String(requesterId),
->>>>>>> 9ec5b588
         priority: values.priority,
-        assignee_id: me?.id ? String(me.id) : undefined,
       });
     },
     onSuccess: () => {
@@ -81,18 +57,6 @@
         <Form.Item name="description" label="Description">
           <Input.TextArea rows={4} />
         </Form.Item>
-<<<<<<< HEAD
-        <Form.Item name="requester_id" label="Requester">
-          <Select
-            showSearch
-            allowClear
-            filterOption={false}
-            onSearch={doSearch}
-            options={userOpts}
-            loading={fetching}
-            placeholder="Defaults to yourself; search to choose another"
-          />
-=======
         <Form.Item
           name="requester_id"
           label="Requester ID"
@@ -113,7 +77,6 @@
         </Form.Item>
         <Form.Item name="requester_name" label="Requester Name">
           <Input />
->>>>>>> 9ec5b588
         </Form.Item>
         <Form.Item name="priority" label="Priority" initialValue={2} rules={[{ required: true }]}> 
           <Select
