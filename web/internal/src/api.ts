import { useQuery, useMutation, useQueryClient } from '@tanstack/react-query';
import type { components } from './types/openapi';
import { apiFetch } from './shared/api';

export interface AppEvent {
  type: string;
  data: Record<string, unknown>;
}

/**
 * Subscribe to server sent events and automatically reconnect on failure.
 * Returns a cleanup function to close the connection.
 */
export function subscribeEvents(onStatus?: (connected: boolean) => void) {
  const handlers = new Map<string, Set<(ev: AppEvent) => void>>();
  const listeners = new Map<string, (e: MessageEvent<string>) => void>();
  let es: EventSource | null = null;
  let timer: number | null = null;
  let backoff = 1000;
  let lastEventId: string | undefined;

  const attachListeners = () => {
    listeners.forEach((listener, type) => es?.addEventListener(type, listener));
  };

  const connect = () => {
    // EventSource does not support custom headers in browsers; pass last id via query
    const url = lastEventId ? `/api/events?last_event_id=${encodeURIComponent(lastEventId)}` : '/api/events';
    es = new EventSource(url, { withCredentials: true });
    es.onopen = () => {
      onStatus?.(true);
      backoff = 1000;
    };
    es.onerror = () => {
      onStatus?.(false);
      if (timer) window.clearTimeout(timer);
      es?.close();
      timer = window.setTimeout(connect, backoff);
      backoff = Math.min(backoff * 2, 30000);
    };
    attachListeners();
  };

  connect();

  const addListener = (type: string) => {
    if (listeners.has(type)) return;
    const listener = (e: MessageEvent<string>) => {
      lastEventId = e.lastEventId || lastEventId;
      try {
        const parsed = JSON.parse(e.data) as AppEvent;
        const cbs = handlers.get(type);
        cbs?.forEach((cb) => cb(parsed));
      } catch {
        // ignore malformed events
      }
    };
    listeners.set(type, listener);
    es?.addEventListener(type, listener);
  };

  const removeListener = (type: string) => {
    const listener = listeners.get(type);
    if (!listener) return;
    es?.removeEventListener(type, listener);
    listeners.delete(type);
  };

  const on = (type: string, handler: (ev: AppEvent) => void) => {
    let set = handlers.get(type);
    if (!set) {
      set = new Set();
      handlers.set(type, set);
      addListener(type);
    }
    set.add(handler);
    return () => {
      const set = handlers.get(type);
      if (!set) return;
      set.delete(handler);
      if (set.size === 0) {
        handlers.delete(type);
        removeListener(type);
      }
    };
  };

  return {
    on,
    close: () => {
      if (timer) window.clearTimeout(timer);
      es?.close();
    },
  };
}

export type Ticket = components['schemas']['Ticket'];
export type Requester = components['schemas']['Requester'];

<<<<<<< HEAD
export function useTickets(opts: { refetchInterval?: number | false; params?: Record<string, string> } = {}) {
  type Resp = Ticket[];
  return useQuery({
    queryKey: ['tickets', opts.params || null],
    queryFn: () => {
      const qs = opts.params ? '?' + new URLSearchParams(opts.params).toString() : '';
      return apiFetch<Resp>(`/tickets${qs}`);
    },
=======
export function useTickets(
  opts: {
    cursor?: string;
    query?: Record<string, string>;
    refetchInterval?: number | false;
  } = {},
) {
  type Resp = { items: Ticket[]; next_cursor?: string };
  const { cursor, query, ...rest } = opts;
  return useQuery({
    queryKey: ['tickets', cursor, query],
    queryFn: () => {
      const params = new URLSearchParams(query || {});
      if (cursor) params.set('cursor', cursor);
      const qs = params.toString();
      return apiFetch<Resp>(`/tickets${qs ? `?${qs}` : ''}`);
    },
    ...rest,
  });
}

export function useRequester(id: string, opts: { refetchInterval?: number | false } = {}) {
  type Resp = Requester;
  return useQuery({
    queryKey: ['requester', id],
    queryFn: () => apiFetch<Resp>(`/requesters/${id}`),
    enabled: Boolean(id),
>>>>>>> 9ec5b588
    ...opts,
  });
}

export function useTicket(id: string, opts: { refetchInterval?: number | false } = {}) {
  type Resp = Ticket;
  return useQuery({
    queryKey: ['ticket', id],
    queryFn: () => apiFetch<Resp>(`/tickets/${id}`),
    enabled: Boolean(id),
    ...opts,
  });
}

export function useSettings() {
  return useQuery({
    queryKey: ['settings'],
    queryFn: () => apiFetch<Record<string, unknown>>('/settings'),
  });
}

export function useSaveMailSettings() {
  const qc = useQueryClient();
  return useMutation({
    mutationFn: (data: Record<string, unknown>) =>
      apiFetch('/settings/mail', {
        method: 'PUT',
        headers: { 'Content-Type': 'application/json' },
        body: JSON.stringify(data),
      }),
    onSuccess: () => qc.invalidateQueries({ queryKey: ['settings'] }),
  });
}

<<<<<<< HEAD
export function useMailTest() {
=======
export function useSaveOIDCSettings() {
  const qc = useQueryClient();
  return useMutation({
    mutationFn: (data: Record<string, unknown>) =>
      apiFetch('/settings/oidc', {
        method: 'POST',
        headers: { 'Content-Type': 'application/json' },
        body: JSON.stringify(data),
      }),
    onSuccess: () => qc.invalidateQueries({ queryKey: ['settings'] }),
  });
}

export function useSendTestEmail() {
  return useMutation({
    mutationFn: () =>
      apiFetch('/settings/mail/send-test', {
        method: 'POST',
      }),
  });
}

export function useTestConnection() {
>>>>>>> 9ec5b588
  const qc = useQueryClient();
  return useMutation({
    mutationFn: () =>
      apiFetch('/settings/mail/test', {
        method: 'POST',
      }),
    onSuccess: () => qc.invalidateQueries({ queryKey: ['settings'] }),
  });
}<|MERGE_RESOLUTION|>--- conflicted
+++ resolved
@@ -97,16 +97,6 @@
 export type Ticket = components['schemas']['Ticket'];
 export type Requester = components['schemas']['Requester'];
 
-<<<<<<< HEAD
-export function useTickets(opts: { refetchInterval?: number | false; params?: Record<string, string> } = {}) {
-  type Resp = Ticket[];
-  return useQuery({
-    queryKey: ['tickets', opts.params || null],
-    queryFn: () => {
-      const qs = opts.params ? '?' + new URLSearchParams(opts.params).toString() : '';
-      return apiFetch<Resp>(`/tickets${qs}`);
-    },
-=======
 export function useTickets(
   opts: {
     cursor?: string;
@@ -134,7 +124,6 @@
     queryKey: ['requester', id],
     queryFn: () => apiFetch<Resp>(`/requesters/${id}`),
     enabled: Boolean(id),
->>>>>>> 9ec5b588
     ...opts,
   });
 }
@@ -161,7 +150,7 @@
   return useMutation({
     mutationFn: (data: Record<string, unknown>) =>
       apiFetch('/settings/mail', {
-        method: 'PUT',
+        method: 'POST',
         headers: { 'Content-Type': 'application/json' },
         body: JSON.stringify(data),
       }),
@@ -169,9 +158,6 @@
   });
 }
 
-<<<<<<< HEAD
-export function useMailTest() {
-=======
 export function useSaveOIDCSettings() {
   const qc = useQueryClient();
   return useMutation({
@@ -195,11 +181,10 @@
 }
 
 export function useTestConnection() {
->>>>>>> 9ec5b588
   const qc = useQueryClient();
   return useMutation({
     mutationFn: () =>
-      apiFetch('/settings/mail/test', {
+      apiFetch('/test-connection', {
         method: 'POST',
       }),
     onSuccess: () => qc.invalidateQueries({ queryKey: ['settings'] }),
