# Binaries
bin/
dist/
*.exe
*.dll
*.so
*.dylib

# Go
# Ignore all nested go.sum files but keep the root one tracked
**/go.sum
<<<<<<< HEAD
!go.sum
**/.idea/
**/.vscode/
**/.DS_Store
**/.env
coverage.out

# Node (if/when web gets added)
node_modules/
.parcel-cache/
dist/
.next/
out/
cmd/worker/worker
cmd/api/api
=======
!worker/cmd/worker/go.sum
**/.idea/
**/.vscode/
**/.DS_Store
**/.env
coverage.out

# Node (if/when web gets added)
node_modules/
.parcel-cache/
dist/
.next/
out/
worker/cmd/worker/worker
api/cmd/api/api
>>>>>>> d8389404
<|MERGE_RESOLUTION|>--- conflicted
+++ resolved
@@ -1,15 +1,14 @@
-# Binaries
-bin/
-dist/
-*.exe
-*.dll
-*.so
-*.dylib
-
+# Binaries
+bin/
+dist/
+*.exe
+*.dll
+*.so
+*.dylib
+
 # Go
 # Ignore all nested go.sum files but keep the root one tracked
 **/go.sum
-<<<<<<< HEAD
 !go.sum
 **/.idea/
 **/.vscode/
@@ -24,21 +23,4 @@
 .next/
 out/
 cmd/worker/worker
-cmd/api/api
-=======
-!worker/cmd/worker/go.sum
-**/.idea/
-**/.vscode/
-**/.DS_Store
-**/.env
-coverage.out
-
-# Node (if/when web gets added)
-node_modules/
-.parcel-cache/
-dist/
-.next/
-out/
-worker/cmd/worker/worker
-api/cmd/api/api
->>>>>>> d8389404
+cmd/api/api