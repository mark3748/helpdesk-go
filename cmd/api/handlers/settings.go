--- conflicted
+++ resolved
@@ -2,12 +2,8 @@
 
 import (
 	"context"
-<<<<<<< HEAD
 	"encoding/json"
-=======
->>>>>>> 9ec5b588
 	"net/http"
-	"net/smtp"
 	"time"
 
 	"github.com/gin-gonic/gin"
@@ -15,15 +11,12 @@
 	"github.com/jackc/pgx/v5/pgconn"
 )
 
-<<<<<<< HEAD
 // DB defines the database methods used by the settings handlers.
 type DB interface {
 	QueryRow(ctx context.Context, sql string, args ...any) pgx.Row
 	Exec(ctx context.Context, sql string, args ...any) (pgconn.CommandTag, error)
 }
 
-// Settings represents persisted configuration values.
-=======
 // OIDCSettings holds OpenID Connect configuration.
 type OIDCSettings struct {
 	Issuer       string              `json:"issuer"`
@@ -32,8 +25,7 @@
 	ValueToRoles map[string][]string `json:"value_to_roles"`
 }
 
-// Settings holds configuration values stored in memory.
->>>>>>> 9ec5b588
+// Settings represents persisted configuration values.
 type Settings struct {
 	Storage  map[string]string `json:"storage"`
 	OIDC     OIDCSettings      `json:"oidc"`
@@ -42,26 +34,18 @@
 	LastTest string            `json:"last_test"`
 }
 
-<<<<<<< HEAD
-var smtpSendMail = smtp.SendMail
-=======
+// Package-level state wired from main at startup
 var (
-	mu       sync.RWMutex
-	cfgStore = Settings{
-		Storage:  map[string]string{},
-		OIDC:     OIDCSettings{},
-		Mail:     map[string]string{},
-		LogPath:  "/config/logs",
-		LastTest: "",
-	}
-
+	dbStore    DB
+	startupLog string
 	// EnqueueEmail is set by the API to enqueue email jobs.
 	EnqueueEmail func(ctx context.Context, to, template string, data interface{})
 )
->>>>>>> 9ec5b588
-
-// InitSettings ensures a row exists and sets initial log path.
+
+// InitSettings ensures a row exists, sets initial log path, and stores DB handle.
 func InitSettings(ctx context.Context, db DB, logPath string) {
+	dbStore = db
+	startupLog = logPath
 	if db == nil {
 		return
 	}
@@ -71,16 +55,23 @@
 	}
 }
 
-func loadSettings(ctx context.Context, db DB) (Settings, error) {
+func loadSettings(ctx context.Context) (Settings, error) {
 	var s Settings
+	if dbStore == nil {
+		s.Storage = map[string]string{}
+		s.OIDC = OIDCSettings{}
+		s.Mail = map[string]string{}
+		s.LogPath = startupLog
+		return s, nil
+	}
 	var storage, oidc, mail []byte
 	var lt *time.Time
-	row := db.QueryRow(ctx, "select storage, oidc, mail, log_path, last_test from settings where id=1")
+	row := dbStore.QueryRow(ctx, "select storage, oidc, mail, log_path, last_test from settings where id=1")
 	err := row.Scan(&storage, &oidc, &mail, &s.LogPath, &lt)
 	if err != nil {
 		if err == pgx.ErrNoRows {
 			s.Storage = map[string]string{}
-			s.OIDC = map[string]string{}
+			s.OIDC = OIDCSettings{}
 			s.Mail = map[string]string{}
 			s.LogPath = "/config/logs"
 			return s, nil
@@ -94,8 +85,6 @@
 	}
 	if len(oidc) > 0 {
 		_ = json.Unmarshal(oidc, &s.OIDC)
-	} else {
-		s.OIDC = map[string]string{}
 	}
 	if len(mail) > 0 {
 		_ = json.Unmarshal(mail, &s.Mail)
@@ -109,150 +98,79 @@
 }
 
 // GetSettings returns the current configuration from the database.
-func GetSettings(db DB) gin.HandlerFunc {
-	return func(c *gin.Context) {
-		s, err := loadSettings(c.Request.Context(), db)
-		if err != nil {
-			c.JSON(http.StatusInternalServerError, gin.H{"error": err.Error()})
-			return
-		}
-		c.JSON(http.StatusOK, s)
-	}
+func GetSettings(c *gin.Context) {
+	s, err := loadSettings(c.Request.Context())
+	if err != nil {
+		c.JSON(http.StatusInternalServerError, gin.H{"error": err.Error()})
+		return
+	}
+	c.JSON(http.StatusOK, s)
 }
 
 // SaveStorageSettings stores storage configuration.
-func SaveStorageSettings(db DB) gin.HandlerFunc {
-	return func(c *gin.Context) {
-		var data map[string]string
-		if err := c.ShouldBindJSON(&data); err != nil {
-			c.JSON(http.StatusBadRequest, gin.H{"error": err.Error()})
-			return
-		}
-		b, _ := json.Marshal(data)
-		if _, err := db.Exec(c.Request.Context(), "update settings set storage=$1::jsonb where id=1", string(b)); err != nil {
-			c.JSON(http.StatusInternalServerError, gin.H{"error": err.Error()})
-			return
-		}
-		c.JSON(http.StatusOK, gin.H{"ok": true})
-	}
-}
-
-<<<<<<< HEAD
-// GetOIDCSettings returns OIDC configuration.
-func GetOIDCSettings(db DB) gin.HandlerFunc {
-	return func(c *gin.Context) {
-		s, err := loadSettings(c.Request.Context(), db)
-		if err != nil {
-			c.JSON(http.StatusInternalServerError, gin.H{"error": err.Error()})
-			return
-		}
-		c.JSON(http.StatusOK, s.OIDC)
-=======
+func SaveStorageSettings(c *gin.Context) {
+	if dbStore == nil {
+		c.JSON(http.StatusServiceUnavailable, gin.H{"error": "db unavailable"})
+		return
+	}
+	var data map[string]string
+	if err := c.ShouldBindJSON(&data); err != nil {
+		c.JSON(http.StatusBadRequest, gin.H{"error": err.Error()})
+		return
+	}
+	b, _ := json.Marshal(data)
+	if _, err := dbStore.Exec(c.Request.Context(), "update settings set storage=$1::jsonb where id=1", string(b)); err != nil {
+		c.JSON(http.StatusInternalServerError, gin.H{"error": err.Error()})
+		return
+	}
+	c.JSON(http.StatusOK, gin.H{"ok": true})
+}
+
 // SaveOIDCSettings stores OIDC configuration.
 func SaveOIDCSettings(c *gin.Context) {
+	if dbStore == nil {
+		c.JSON(http.StatusServiceUnavailable, gin.H{"error": "db unavailable"})
+		return
+	}
 	var data OIDCSettings
 	if err := c.ShouldBindJSON(&data); err != nil {
 		c.JSON(http.StatusBadRequest, gin.H{"error": err.Error()})
 		return
->>>>>>> 9ec5b588
-	}
-}
-
-// PutOIDCSettings stores OIDC configuration.
-func PutOIDCSettings(db DB) gin.HandlerFunc {
-	return func(c *gin.Context) {
-		var data map[string]string
-		if err := c.ShouldBindJSON(&data); err != nil {
-			c.JSON(http.StatusBadRequest, gin.H{"error": err.Error()})
-			return
-		}
-		b, _ := json.Marshal(data)
-		if _, err := db.Exec(c.Request.Context(), "update settings set oidc=$1::jsonb where id=1", string(b)); err != nil {
-			c.JSON(http.StatusInternalServerError, gin.H{"error": err.Error()})
-			return
-		}
-		c.JSON(http.StatusOK, gin.H{"ok": true})
-	}
-}
-
-// GetMailSettings returns mail configuration.
-func GetMailSettings(db DB) gin.HandlerFunc {
-	return func(c *gin.Context) {
-		s, err := loadSettings(c.Request.Context(), db)
-		if err != nil {
-			c.JSON(http.StatusInternalServerError, gin.H{"error": err.Error()})
-			return
-		}
-		c.JSON(http.StatusOK, s.Mail)
-	}
-}
-
-// PutMailSettings stores mail configuration.
-func PutMailSettings(db DB) gin.HandlerFunc {
-	return func(c *gin.Context) {
-		var data map[string]string
-		if err := c.ShouldBindJSON(&data); err != nil {
-			c.JSON(http.StatusBadRequest, gin.H{"error": err.Error()})
-			return
-		}
-		b, _ := json.Marshal(data)
-		if _, err := db.Exec(c.Request.Context(), "update settings set mail=$1::jsonb where id=1", string(b)); err != nil {
-			c.JSON(http.StatusInternalServerError, gin.H{"error": err.Error()})
-			return
-		}
-		c.JSON(http.StatusOK, gin.H{"ok": true})
-	}
-}
-
-<<<<<<< HEAD
-// TestMailSettings sends a test email and records the attempt.
-func TestMailSettings(db DB) gin.HandlerFunc {
-	return func(c *gin.Context) {
-		s, err := loadSettings(c.Request.Context(), db)
-		if err != nil {
-			c.JSON(http.StatusInternalServerError, gin.H{"error": err.Error()})
-			return
-		}
-		host := s.Mail["smtp_host"]
-		if host == "" {
-			c.JSON(http.StatusBadRequest, gin.H{"error": "smtp_host required"})
-			return
-		}
-		port := s.Mail["smtp_port"]
-		if port == "" {
-			port = "25"
-		}
-		from := s.Mail["smtp_from"]
-		if from == "" {
-			from = "test@example.com"
-		}
-		addr := host + ":" + port
-		var auth smtp.Auth
-		user := s.Mail["smtp_user"]
-		pass := s.Mail["smtp_pass"]
-		if user != "" {
-			auth = smtp.PlainAuth("", user, pass, host)
-		}
-		msg := []byte("To: " + from + "\r\nSubject: Test Mail\r\n\r\nThis is a test email.")
-		if err := smtpSendMail(addr, auth, from, []string{from}, msg); err != nil {
-			c.JSON(http.StatusInternalServerError, gin.H{"error": err.Error()})
-			return
-		}
-		now := time.Now()
-		_, _ = db.Exec(c.Request.Context(), "update settings set last_test=$1 where id=1", now)
-		s.LastTest = now.Format(time.RFC3339)
-		c.JSON(http.StatusOK, gin.H{"ok": true, "log_path": s.LogPath, "last_test": s.LastTest})
-	}
-=======
-// MailSettings returns the current mail configuration.
+	}
+	b, _ := json.Marshal(data)
+	if _, err := dbStore.Exec(c.Request.Context(), "update settings set oidc=$1::jsonb where id=1", string(b)); err != nil {
+		c.JSON(http.StatusInternalServerError, gin.H{"error": err.Error()})
+		return
+	}
+	c.JSON(http.StatusOK, gin.H{"ok": true})
+}
+
+// SaveMailSettings stores mail configuration.
+func SaveMailSettings(c *gin.Context) {
+	if dbStore == nil {
+		c.JSON(http.StatusServiceUnavailable, gin.H{"error": "db unavailable"})
+		return
+	}
+	var data map[string]string
+	if err := c.ShouldBindJSON(&data); err != nil {
+		c.JSON(http.StatusBadRequest, gin.H{"error": err.Error()})
+		return
+	}
+	b, _ := json.Marshal(data)
+	if _, err := dbStore.Exec(c.Request.Context(), "update settings set mail=$1::jsonb where id=1", string(b)); err != nil {
+		c.JSON(http.StatusInternalServerError, gin.H{"error": err.Error()})
+		return
+	}
+	c.JSON(http.StatusOK, gin.H{"ok": true})
+}
+
+// MailSettings returns the current mail settings (from DB).
 func MailSettings() map[string]string {
-	mu.RLock()
-	defer mu.RUnlock()
-	out := make(map[string]string, len(cfgStore.Mail))
-	for k, v := range cfgStore.Mail {
-		out[k] = v
-	}
-	return out
+	s, err := loadSettings(context.Background())
+	if err != nil {
+		return map[string]string{}
+	}
+	return s.Mail
 }
 
 // SendTestMail enqueues a test email via the worker.
@@ -269,12 +187,14 @@
 	c.JSON(http.StatusOK, gin.H{"queued": true})
 }
 
-// TestConnection records a test run and returns log path and last result.
+// TestConnection records a test timestamp and returns log path and last result.
 func TestConnection(c *gin.Context) {
-	mu.Lock()
-	cfgStore.LastTest = time.Now().Format(time.RFC3339)
-	resp := gin.H{"ok": true, "log_path": cfgStore.LogPath, "last_test": cfgStore.LastTest}
-	mu.Unlock()
-	c.JSON(http.StatusOK, resp)
->>>>>>> 9ec5b588
+	if dbStore == nil {
+		c.JSON(http.StatusOK, gin.H{"ok": true, "log_path": startupLog, "last_test": time.Now().Format(time.RFC3339)})
+		return
+	}
+	now := time.Now()
+	_, _ = dbStore.Exec(c.Request.Context(), "update settings set last_test=$1 where id=1", now)
+	s, _ := loadSettings(c.Request.Context())
+	c.JSON(http.StatusOK, gin.H{"ok": true, "log_path": s.LogPath, "last_test": now.Format(time.RFC3339)})
 }