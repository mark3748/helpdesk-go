package main_test

import (
<<<<<<< HEAD
	"encoding/json"
=======
	"bytes"
	"context"
	"encoding/json"
	"errors"
	"fmt"
	"math"
>>>>>>> 9ec5b588
	"net/http"
	"net/http/httptest"
	"strings"
	"testing"
	"time"

	"github.com/gin-gonic/gin"
<<<<<<< HEAD

	apppkg "github.com/mark3748/helpdesk-go/cmd/api/app"
	authpkg "github.com/mark3748/helpdesk-go/cmd/api/auth"
	ticketspkg "github.com/mark3748/helpdesk-go/cmd/api/tickets"
=======
	"github.com/jackc/pgx/v5"
	"github.com/jackc/pgx/v5/pgconn"
	handlers "github.com/mark3748/helpdesk-go/cmd/api/handlers"
	"github.com/minio/minio-go/v7"
	"github.com/minio/minio-go/v7/pkg/credentials"
>>>>>>> 9ec5b588
)

func TestHealthz(t *testing.T) {
	cfg := apppkg.Config{Env: "test"}
	a := apppkg.NewApp(cfg, nil, nil, nil, nil)
	a.R.GET("/healthz", func(c *gin.Context) { c.JSON(200, gin.H{"ok": true}) })

	rr := httptest.NewRecorder()
	req := httptest.NewRequest(http.MethodGet, "/healthz", nil)
	a.R.ServeHTTP(rr, req)

	if rr.Code != http.StatusOK {
		t.Fatalf("expected 200, got %d", rr.Code)
	}
	var body map[string]any
	if err := json.Unmarshal(rr.Body.Bytes(), &body); err != nil {
		t.Fatalf("invalid json: %v", err)
	}
	if ok, _ := body["ok"].(bool); !ok {
		t.Fatalf("expected ok=true in body, got: %v", body)
	}
}

func TestLivez(t *testing.T) {
	cfg := Config{Env: "test"}
	app := NewApp(cfg, nil, nil, nil, nil)

	rr := httptest.NewRecorder()
	req := httptest.NewRequest(http.MethodGet, "/livez", nil)
	app.r.ServeHTTP(rr, req)

	if rr.Code != http.StatusOK {
		t.Fatalf("expected 200, got %d", rr.Code)
	}
}

func TestSecurityHeaders(t *testing.T) {
	cfg := Config{Env: "test", AllowedOrigins: []string{"http://allowed"}}
	app := NewApp(cfg, nil, nil, nil, nil)

	t.Run("allowed origin", func(t *testing.T) {
		rr := httptest.NewRecorder()
		req := httptest.NewRequest(http.MethodGet, "/healthz", nil)
		req.Header.Set("Origin", "http://allowed")
		app.r.ServeHTTP(rr, req)
		if rr.Code != http.StatusOK {
			t.Fatalf("expected 200, got %d", rr.Code)
		}
		if got := rr.Header().Get("Access-Control-Allow-Origin"); got != "http://allowed" {
			t.Fatalf("expected Access-Control-Allow-Origin header, got %q", got)
		}
		if got := rr.Header().Get("Content-Security-Policy"); got != "default-src 'none'" {
			t.Fatalf("expected Content-Security-Policy header, got %q", got)
		}
		if got := rr.Header().Get("X-Content-Type-Options"); got != "nosniff" {
			t.Fatalf("expected X-Content-Type-Options header, got %q", got)
		}
	})

	t.Run("disallowed origin", func(t *testing.T) {
		rr := httptest.NewRecorder()
		req := httptest.NewRequest(http.MethodGet, "/healthz", nil)
		req.Header.Set("Origin", "http://bad")
		app.r.ServeHTTP(rr, req)
		if rr.Code != http.StatusForbidden {
			t.Fatalf("expected 403, got %d", rr.Code)
		}
	})
}

func TestCORSPreflight(t *testing.T) {
	cfg := Config{Env: "test", AllowedOrigins: []string{"http://allowed"}}
	app := NewApp(cfg, nil, nil, nil, nil)

	t.Run("preflight allowed", func(t *testing.T) {
		rr := httptest.NewRecorder()
		req := httptest.NewRequest(http.MethodOptions, "/healthz", nil)
		req.Header.Set("Origin", "http://allowed")
		req.Header.Set("Access-Control-Request-Method", "POST")
		req.Header.Set("Access-Control-Request-Headers", "Authorization, Content-Type")
		app.r.ServeHTTP(rr, req)

		if rr.Code != http.StatusNoContent {
			t.Fatalf("expected 204, got %d", rr.Code)
		}
		if got := rr.Header().Get("Access-Control-Allow-Origin"); got != "http://allowed" {
			t.Fatalf("expected Access-Control-Allow-Origin header, got %q", got)
		}
		if got := rr.Header().Get("Access-Control-Allow-Methods"); !strings.Contains(got, "POST") || !strings.Contains(got, "OPTIONS") {
			t.Fatalf("expected Allow-Methods to include POST and OPTIONS, got %q", got)
		}
		if got := rr.Header().Get("Access-Control-Allow-Headers"); !strings.Contains(got, "Authorization") || !strings.Contains(got, "Content-Type") {
			t.Fatalf("expected Allow-Headers to include Authorization and Content-Type, got %q", got)
		}
		if got := rr.Header().Get("Access-Control-Allow-Credentials"); got != "true" {
			t.Fatalf("expected Allow-Credentials=true, got %q", got)
		}
	})

	t.Run("preflight disallowed origin", func(t *testing.T) {
		rr := httptest.NewRecorder()
		req := httptest.NewRequest(http.MethodOptions, "/healthz", nil)
		req.Header.Set("Origin", "http://bad")
		req.Header.Set("Access-Control-Request-Method", "POST")
		app.r.ServeHTTP(rr, req)

		if rr.Code != http.StatusForbidden {
			t.Fatalf("expected 403, got %d", rr.Code)
		}
	})
}

type readyzRow struct{ err error }

func (r readyzRow) Scan(dest ...any) error { return r.err }

type readyzDB struct{ err error }

func (db readyzDB) Query(ctx context.Context, sql string, args ...interface{}) (pgx.Rows, error) {
	return nil, nil
}
func (db readyzDB) QueryRow(ctx context.Context, sql string, args ...interface{}) pgx.Row {
	return readyzRow{err: db.err}
}
func (db readyzDB) Exec(ctx context.Context, sql string, args ...interface{}) (pgconn.CommandTag, error) {
	return pgconn.CommandTag{}, nil
}

func setMail(ms map[string]string) {
	w := httptest.NewRecorder()
	c, _ := gin.CreateTestContext(w)
	b, _ := json.Marshal(ms)
	c.Request = httptest.NewRequest(http.MethodPost, "/", bytes.NewReader(b))
	c.Request.Header.Set("Content-Type", "application/json")
	handlers.SaveMailSettings(c)
}

func TestReadyzFailures(t *testing.T) {
	t.Run("db", func(t *testing.T) {
		setMail(map[string]string{"host": "", "port": ""})
		app := NewApp(Config{Env: "test", MinIOBucket: "b"}, readyzDB{err: errors.New("db")}, nil, nil, nil)
		rr := httptest.NewRecorder()
		req := httptest.NewRequest(http.MethodGet, "/readyz", nil)
		app.r.ServeHTTP(rr, req)
		if rr.Code == http.StatusOK {
			t.Fatalf("expected failure, got %d", rr.Code)
		}
	})

	t.Run("object store", func(t *testing.T) {
		setMail(map[string]string{"host": "", "port": ""})
		app := NewApp(Config{Env: "test", MinIOBucket: "b"}, readyzDB{}, nil, &fsObjectStore{base: "/dev/null"}, nil)
		rr := httptest.NewRecorder()
		req := httptest.NewRequest(http.MethodGet, "/readyz", nil)
		app.r.ServeHTTP(rr, req)
		if rr.Code == http.StatusOK {
			t.Fatalf("expected failure, got %d", rr.Code)
		}
	})

	t.Run("smtp", func(t *testing.T) {
		setMail(map[string]string{"host": "127.0.0.1", "port": "1"})
		app := NewApp(Config{Env: "test", MinIOBucket: "b"}, readyzDB{}, nil, nil, nil)
		rr := httptest.NewRecorder()
		req := httptest.NewRequest(http.MethodGet, "/readyz", nil)
		app.r.ServeHTTP(rr, req)
		if rr.Code == http.StatusOK {
			t.Fatalf("expected failure, got %d", rr.Code)
		}
	})

	t.Run("redis", func(t *testing.T) {
		setMail(map[string]string{"host": "", "port": ""})
		app := NewApp(Config{Env: "test", MinIOBucket: "b"}, readyzDB{}, nil, nil, nil)
		// Override pingRedis to simulate a failing Redis
		app.pingRedis = func(ctx context.Context) error { return errors.New("redis down") }
		rr := httptest.NewRecorder()
		req := httptest.NewRequest(http.MethodGet, "/readyz", nil)
		app.r.ServeHTTP(rr, req)
		if rr.Code == http.StatusOK {
			t.Fatalf("expected failure, got %d", rr.Code)
		}
		if !strings.Contains(rr.Body.String(), "redis") {
			t.Fatalf("expected redis error in body, got %s", rr.Body.String())
		}
	})

	t.Run("object store bucket auto-create", func(t *testing.T) {
		setMail(map[string]string{"host": "", "port": ""})
		dir := t.TempDir()
		// Do not create bucket subdir; readyz should mkdir it and succeed
		app := NewApp(Config{Env: "test", MinIOBucket: "attachments"}, readyzDB{}, nil, &fsObjectStore{base: dir}, nil)
		rr := httptest.NewRecorder()
		req := httptest.NewRequest(http.MethodGet, "/readyz", nil)
		app.r.ServeHTTP(rr, req)
		if rr.Code != http.StatusOK {
			t.Fatalf("expected success, got %d body=%s", rr.Code, rr.Body.String())
		}
	})
}

func TestMe_BypassAuth(t *testing.T) {
	cfg := apppkg.Config{Env: "test", TestBypassAuth: true}
	a := apppkg.NewApp(cfg, nil, nil, nil, nil)
	a.R.GET("/me", authpkg.Middleware(a), authpkg.Me)

	rr := httptest.NewRecorder()
	req := httptest.NewRequest(http.MethodGet, "/me", nil)
	a.R.ServeHTTP(rr, req)

	if rr.Code != http.StatusOK {
		t.Fatalf("expected 200, got %d", rr.Code)
	}
	var user authpkg.AuthUser
	if err := json.Unmarshal(rr.Body.Bytes(), &user); err != nil {
		t.Fatalf("invalid json: %v", err)
	}
	if user.ID == "" || user.Email == "" {
		t.Fatalf("expected synthetic user, got: %+v", user)
	}
	found := false
	for _, r := range user.Roles {
		if r == "agent" {
			found = true
			break
		}
	}
	if !found {
		t.Fatalf("expected role 'agent' in %+v", user.Roles)
	}
}

func TestMe_NoBypass_NoJWKS(t *testing.T) {
	cfg := apppkg.Config{Env: "test", TestBypassAuth: false}
	a := apppkg.NewApp(cfg, nil, nil, nil, nil)
	a.R.GET("/me", authpkg.Middleware(a), authpkg.Me)

	rr := httptest.NewRecorder()
	req := httptest.NewRequest(http.MethodGet, "/me", nil)
	a.R.ServeHTTP(rr, req)

	if rr.Code != http.StatusInternalServerError {
		t.Fatalf("expected 500 due to missing JWKS, got %d", rr.Code)
	}
}

func TestRequireRoleMultiple(t *testing.T) {
	handler := authpkg.RequireRole("agent", "manager")

	t.Run("allowed role", func(t *testing.T) {
		w := httptest.NewRecorder()
		c, _ := gin.CreateTestContext(w)
		c.Set("user", authpkg.AuthUser{Roles: []string{"manager"}})
		handler(c)
		if w.Code != http.StatusOK {
			t.Fatalf("expected 200, got %d", w.Code)
		}
	})

	t.Run("forbidden role", func(t *testing.T) {
		w := httptest.NewRecorder()
		c, _ := gin.CreateTestContext(w)
		c.Set("user", authpkg.AuthUser{Roles: []string{"user"}})
		handler(c)
		if w.Code != http.StatusForbidden {
			t.Fatalf("expected 403, got %d", w.Code)
		}
	})
}

func TestCreateTicketValidationErrors(t *testing.T) {
	cfg := apppkg.Config{Env: "test", TestBypassAuth: true}
	a := apppkg.NewApp(cfg, nil, nil, nil, nil)
	a.R.POST("/tickets", authpkg.Middleware(a), ticketspkg.Create(a))

	t.Run("invalid urgency", func(t *testing.T) {
		rr := httptest.NewRecorder()
		body := `{"title":"abc","requester_id":"00000000-0000-0000-0000-000000000000","priority":1,"urgency":5,"custom_json":{}}`
		req := httptest.NewRequest(http.MethodPost, "/tickets", strings.NewReader(body))
		req.Header.Set("Content-Type", "application/json")
		a.R.ServeHTTP(rr, req)
		if rr.Code != http.StatusBadRequest {
			t.Fatalf("expected 400, got %d", rr.Code)
		}
		var resp struct {
			Error struct {
				FieldErrors map[string]string `json:"field_errors"`
			} `json:"error"`
		}
		if err := json.Unmarshal(rr.Body.Bytes(), &resp); err != nil {
			t.Fatalf("invalid json: %v", err)
		}
		if resp.Error.FieldErrors["urgency"] == "" {
			t.Fatalf("expected urgency error, got %v", resp.Error.FieldErrors)
		}
	})

	t.Run("invalid custom_json", func(t *testing.T) {
		rr := httptest.NewRecorder()
		body := `{"title":"abc","requester_id":"00000000-0000-0000-0000-000000000000","priority":1,"custom_json":[]}`
		req := httptest.NewRequest(http.MethodPost, "/tickets", strings.NewReader(body))
		req.Header.Set("Content-Type", "application/json")
		a.R.ServeHTTP(rr, req)
		if rr.Code != http.StatusBadRequest {
			t.Fatalf("expected 400, got %d", rr.Code)
		}
		var resp struct {
			Error struct {
				FieldErrors map[string]string `json:"field_errors"`
			} `json:"error"`
		}
		if err := json.Unmarshal(rr.Body.Bytes(), &resp); err != nil {
			t.Fatalf("invalid json: %v", err)
		}
		if resp.Error.FieldErrors["custom_json"] == "" {
			t.Fatalf("expected custom_json error, got %v", resp.Error.FieldErrors)
		}
	})
<<<<<<< HEAD
=======
}

type csatTestDB struct {
	lastSQL  string
	lastArgs []any
	rows     int64
}

func (db *csatTestDB) Query(ctx context.Context, sql string, args ...interface{}) (pgx.Rows, error) {
	return &fakeRows{}, nil
}

func (db *csatTestDB) QueryRow(ctx context.Context, sql string, args ...interface{}) pgx.Row {
	return nil
}

func (db *csatTestDB) Exec(ctx context.Context, sql string, args ...interface{}) (pgconn.CommandTag, error) {
	db.lastSQL = sql
	db.lastArgs = args
	return pgconn.NewCommandTag(fmt.Sprintf("UPDATE %d", db.rows)), nil
}

func TestSubmitCSAT(t *testing.T) {
	db := &csatTestDB{rows: 1}
	cfg := Config{Env: "test"}
	app := NewApp(cfg, db, nil, nil, nil)

	rr := httptest.NewRecorder()
	req := httptest.NewRequest(http.MethodGet, "/csat/token123", nil)
	app.r.ServeHTTP(rr, req)

	if rr.Code != http.StatusOK {
		t.Fatalf("expected 200, got %d", rr.Code)
	}

	rr = httptest.NewRecorder()
	body := strings.NewReader("score=good")
	req = httptest.NewRequest(http.MethodPost, "/csat/token123", body)
	req.Header.Set("Content-Type", "application/x-www-form-urlencoded")
	app.r.ServeHTTP(rr, req)

	if rr.Code != http.StatusOK {
		t.Fatalf("expected 200, got %d", rr.Code)
	}
	if db.lastSQL == "" || len(db.lastArgs) != 2 {
		t.Fatalf("exec not called properly: %s %v", db.lastSQL, db.lastArgs)
	}
	if db.lastArgs[0] != "good" || db.lastArgs[1] != "token123" {
		t.Fatalf("unexpected args: %v", db.lastArgs)
	}
}

type recordDB struct {
	sql  string
	args []any
}

func (db *recordDB) Query(ctx context.Context, sql string, args ...interface{}) (pgx.Rows, error) {
	db.sql = sql
	db.args = args
	return &fakeRows{}, nil
}

func (db *recordDB) QueryRow(ctx context.Context, sql string, args ...interface{}) pgx.Row {
	return nil
}

func (db *recordDB) Exec(ctx context.Context, sql string, args ...interface{}) (pgconn.CommandTag, error) {
	return pgconn.CommandTag{}, nil
}

func TestListTickets(t *testing.T) {
	cases := []struct {
		name         string
		url          string
		wantSQLParts []string
		wantArgs     []any
	}{
		{
			name: "filtering and search",
			url:  "/tickets?status=open&priority=2&team=team1&assignee=user1&search=foo+++bar",
			wantSQLParts: []string{
				"t.status = $1",
				"t.priority = $2",
				"t.team_id = $3",
				"t.assignee_id = $4",
				"websearch_to_tsquery('english', $5)",
			},
			wantArgs: []any{"open", 2, "team1", "user1", "foo   bar"},
		},
		{
			name:         "search only",
			url:          "/tickets?search=hello+++world",
			wantSQLParts: []string{"websearch_to_tsquery('english', $1)"},
			wantArgs:     []any{"hello   world"},
		},
		{
			name:         "filters only",
			url:          "/tickets?status=open&priority=1",
			wantSQLParts: []string{"t.status = $1", "t.priority = $2"},
			wantArgs:     []any{"open", 1},
		},
		{
			name:         "with cursor (timestamp only)",
			url:          "/tickets?cursor=2024-01-02T03:04:05Z",
			wantSQLParts: []string{"t.created_at <= $1"},
			wantArgs:     []any{time.Date(2024, 1, 2, 3, 4, 5, 0, time.UTC)},
		},
		{
			name:         "with composite cursor",
			url:          "/tickets?cursor=2024-01-02T03:04:05Z|abc123",
			wantSQLParts: []string{"(t.created_at < $1 OR (t.created_at = $1 AND t.id < $2))"},
			wantArgs:     []any{time.Date(2024, 1, 2, 3, 4, 5, 0, time.UTC), "abc123"},
		},
	}

	for _, tc := range cases {
		t.Run(tc.name, func(t *testing.T) {
			db := &recordDB{}
			cfg := Config{Env: "test", TestBypassAuth: true}
			app := NewApp(cfg, db, nil, nil, nil)

			rr := httptest.NewRecorder()
			req := httptest.NewRequest(http.MethodGet, tc.url, nil)
			app.r.ServeHTTP(rr, req)

			if rr.Code != http.StatusOK {
				t.Fatalf("expected 200, got %d", rr.Code)
			}
			for _, part := range tc.wantSQLParts {
				if !strings.Contains(db.sql, part) {
					t.Fatalf("missing sql part %q in %s", part, db.sql)
				}
			}
			if len(db.args) != len(tc.wantArgs) {
				t.Fatalf("expected %d args, got %d", len(tc.wantArgs), len(db.args))
			}
			for i, v := range tc.wantArgs {
				if db.args[i] != v {
					t.Fatalf("arg %d = %#v, want %#v", i, db.args[i], v)
				}
			}
		})
	}
}

type attachmentDB struct{}

func (db *attachmentDB) Query(ctx context.Context, sql string, args ...interface{}) (pgx.Rows, error) {
	return &fakeRows{}, nil
}
>>>>>>> 9ec5b588

	t.Run("null custom_json", func(t *testing.T) {
		rr := httptest.NewRecorder()
		body := `{"title":"abc","requester_id":"00000000-0000-0000-0000-000000000000","priority":1,"custom_json":null}`
		req := httptest.NewRequest(http.MethodPost, "/tickets", strings.NewReader(body))
		req.Header.Set("Content-Type", "application/json")
		a.R.ServeHTTP(rr, req)
		if rr.Code != http.StatusCreated {
			t.Fatalf("expected 201, got %d", rr.Code)
		}
	})
<<<<<<< HEAD
=======
	if err != nil {
		t.Fatalf("minio new: %v", err)
	}
	cfg := Config{Env: "test", MinIOEndpoint: "localhost:9000", MinIOBucket: "bucket", TestBypassAuth: true}
	app := NewApp(cfg, db, nil, mc, nil)

	rr := httptest.NewRecorder()
	req := httptest.NewRequest(http.MethodGet, "/tickets/1/attachments/1", nil)
	app.r.ServeHTTP(rr, req)

	if rr.Code != http.StatusFound {
		t.Fatalf("expected 302, got %d", rr.Code)
	}
	loc := rr.Header().Get("Location")
	if !strings.Contains(loc, "X-Amz-Signature") {
		t.Fatalf("expected presigned URL, got %s", loc)
	}
}

func TestFinalizeAttachment_RejectsInvalidID(t *testing.T) {
	// Set up app with fake object store and bypass auth
	store := newFakeObjectStore()
	defer store.Close()
	cfg := Config{Env: "test", TestBypassAuth: true, MinIOBucket: "bucket"}
	app := NewApp(cfg, readyzDB{}, nil, store, nil)

	// Finalize with a path-traversal style ID should be rejected before StatObject/DB
	body := `{"attachment_id":"../../etc/passwd","filename":"x","bytes":5}`
	rr := httptest.NewRecorder()
	req := httptest.NewRequest(http.MethodPost, "/tickets/1/attachments", strings.NewReader(body))
	req.Header.Set("Content-Type", "application/json")
	app.r.ServeHTTP(rr, req)

	if rr.Code != http.StatusBadRequest {
		t.Fatalf("expected 400, got %d body=%s", rr.Code, rr.Body.String())
	}
}

type traversalAttachmentDB struct{}

func (db *traversalAttachmentDB) Query(ctx context.Context, sql string, args ...interface{}) (pgx.Rows, error) {
	return &fakeRows{}, nil
}
func (db *traversalAttachmentDB) QueryRow(ctx context.Context, sql string, args ...interface{}) pgx.Row {
	// Return a malicious object_key to simulate prior bad data
	return &fakeRow{scan: func(dest ...any) error {
		if p, ok := dest[0].(*string); ok {
			*p = "../../etc/passwd"
		}
		if p, ok := dest[1].(*string); ok {
			*p = "passwd"
		}
		if p, ok := dest[2].(**string); ok {
			*p = nil
		}
		return nil
	}}
}
func (db *traversalAttachmentDB) Exec(ctx context.Context, sql string, args ...interface{}) (pgconn.CommandTag, error) {
	return pgconn.CommandTag{}, nil
}

func TestGetAttachment_FileStoreTraversalBlocked(t *testing.T) {
	dir := t.TempDir()
	// Configure file store path (no MinIO), and DB returns a traversal key
	cfg := Config{Env: "test", TestBypassAuth: true, FileStorePath: dir, MinIOBucket: "attachments"}
	app := NewApp(cfg, &traversalAttachmentDB{}, nil, &fsObjectStore{base: dir}, nil)

	rr := httptest.NewRecorder()
	req := httptest.NewRequest(http.MethodGet, "/tickets/1/attachments/att", nil)
	app.r.ServeHTTP(rr, req)

	if rr.Code != http.StatusNotFound {
		t.Fatalf("expected 404, got %d body=%s", rr.Code, rr.Body.String())
	}
}

type statusDB struct{ called bool }

func (db *statusDB) Query(ctx context.Context, sql string, args ...interface{}) (pgx.Rows, error) {
	return nil, nil
}

func (db *statusDB) QueryRow(ctx context.Context, sql string, args ...interface{}) pgx.Row {
	return nil
}

func (db *statusDB) Exec(ctx context.Context, sql string, args ...interface{}) (pgconn.CommandTag, error) {
	db.called = true
	return pgconn.CommandTag{}, nil
}

func TestAddStatusHistory_Invalid(t *testing.T) {
	db := &statusDB{}
	app := NewApp(Config{Env: "test"}, db, nil, nil, nil)
	ctx := context.Background()
	app.addStatusHistory(ctx, "1", "Open", "Bogus", "u1")
	if db.called {
		t.Fatalf("expected no insert for invalid status")
	}
	db2 := &statusDB{}
	app2 := NewApp(Config{Env: "test"}, db2, nil, nil, nil)
	app2.addStatusHistory(ctx, "1", "Open", "Resolved", "u1")
	if !db2.called {
		t.Fatalf("expected insert for valid status")
	}
}

func TestCreateTicketInvalidEnums(t *testing.T) {
	cfg := Config{Env: "test", TestBypassAuth: true}
	app := NewApp(cfg, nil, nil, nil, nil)

	t.Run("priority", func(t *testing.T) {
		rr := httptest.NewRecorder()
		body := `{"title":"foo","requester_id":"r1","priority":5,"source":"web"}`
		req := httptest.NewRequest(http.MethodPost, "/tickets", strings.NewReader(body))
		req.Header.Set("Content-Type", "application/json")
		app.r.ServeHTTP(rr, req)
		if rr.Code != http.StatusBadRequest {
			t.Fatalf("expected 400, got %d", rr.Code)
		}
	})

	t.Run("source", func(t *testing.T) {
		rr := httptest.NewRecorder()
		body := `{"title":"foo","requester_id":"r1","priority":1,"source":"sms"}`
		req := httptest.NewRequest(http.MethodPost, "/tickets", strings.NewReader(body))
		req.Header.Set("Content-Type", "application/json")
		app.r.ServeHTTP(rr, req)
		if rr.Code != http.StatusBadRequest {
			t.Fatalf("expected 400, got %d", rr.Code)
		}
	})
}

func TestUpdateTicketInvalidEnums(t *testing.T) {
	cfg := Config{Env: "test", TestBypassAuth: true}
	app := NewApp(cfg, nil, nil, nil, nil)

	t.Run("priority", func(t *testing.T) {
		rr := httptest.NewRecorder()
		req := httptest.NewRequest(http.MethodPatch, "/tickets/1", strings.NewReader(`{"priority":5}`))
		req.Header.Set("Content-Type", "application/json")
		app.r.ServeHTTP(rr, req)
		if rr.Code != http.StatusBadRequest {
			t.Fatalf("expected 400, got %d", rr.Code)
		}
	})

	t.Run("status", func(t *testing.T) {
		rr := httptest.NewRecorder()
		req := httptest.NewRequest(http.MethodPatch, "/tickets/1", strings.NewReader(`{"status":"bogus"}`))
		req.Header.Set("Content-Type", "application/json")
		app.r.ServeHTTP(rr, req)
		if rr.Code != http.StatusBadRequest {
			t.Fatalf("expected 400, got %d", rr.Code)
		}
	})
}

type updateCaptureDB struct {
	firstExecArgs []any
}

func (db *updateCaptureDB) Query(ctx context.Context, sql string, args ...interface{}) (pgx.Rows, error) {
	return &fakeRows{}, nil
}
func (db *updateCaptureDB) QueryRow(ctx context.Context, sql string, args ...interface{}) pgx.Row {
	// Return oldStatus, number, requesterEmail
	return &fakeRow{scan: func(dest ...any) error {
		if len(dest) >= 3 {
			if p, ok := dest[0].(*string); ok {
				*p = "Open"
			}
			if p, ok := dest[1].(*string); ok {
				*p = "TKT-1"
			}
			if p, ok := dest[2].(*string); ok {
				*p = ""
			}
		}
		return nil
	}}
}
func (db *updateCaptureDB) Exec(ctx context.Context, sql string, args ...interface{}) (pgconn.CommandTag, error) {
	if db.firstExecArgs == nil {
		db.firstExecArgs = append([]any{}, args...)
	}
	return pgconn.CommandTag{}, nil
}

func TestUpdateTicket_LowercaseStatus_Normalized(t *testing.T) {
	db := &updateCaptureDB{}
	app := NewApp(Config{Env: "test", TestBypassAuth: true}, db, nil, nil, nil)

	rr := httptest.NewRecorder()
	req := httptest.NewRequest(http.MethodPatch, "/tickets/1", strings.NewReader(`{"status":"open"}`))
	req.Header.Set("Content-Type", "application/json")
	app.r.ServeHTTP(rr, req)

	if rr.Code != http.StatusOK {
		t.Fatalf("expected 200, got %d body=%s", rr.Code, rr.Body.String())
	}
	if len(db.firstExecArgs) < 1 {
		t.Fatalf("expected exec args captured")
	}
	val := db.firstExecArgs[0]
	if ps, ok := val.(*string); ok {
		val = *ps
	}
	if val != "Open" {
		t.Fatalf("expected normalized status 'Open', got %#v", val)
	}
}

type eventCaptureDB struct {
	execs []string
}

func (db *eventCaptureDB) Query(ctx context.Context, sql string, args ...interface{}) (pgx.Rows, error) {
	return &fakeRows{}, nil
}

func (db *eventCaptureDB) QueryRow(ctx context.Context, sql string, args ...interface{}) pgx.Row {
	s := strings.ToLower(strings.TrimSpace(sql))
	switch {
	case strings.HasPrefix(s, "insert into tickets"):
		return &fakeRow{scan: func(dest ...any) error {
			if len(dest) >= 3 {
				*(dest[0].(*string)) = "t1"
				*(dest[1].(*string)) = "TKT-1"
				*(dest[2].(*string)) = "New"
			}
			return nil
		}}
	case strings.HasPrefix(s, "insert into ticket_comments"):
		return &fakeRow{scan: func(dest ...any) error {
			if len(dest) >= 1 {
				*(dest[0].(*string)) = "c1"
			}
			return nil
		}}
	default:
		return &fakeRow{scan: func(dest ...any) error {
			for _, d := range dest {
				switch v := d.(type) {
				case *string:
					*v = ""
				case **string:
					*v = nil
				}
			}
			return nil
		}}
	}
}

func (db *eventCaptureDB) Exec(ctx context.Context, sql string, args ...interface{}) (pgconn.CommandTag, error) {
	db.execs = append(db.execs, sql)
	return pgconn.CommandTag{}, nil
}

func TestCreateTicket_EventRecorded(t *testing.T) {
	db := &eventCaptureDB{}
	app := NewApp(Config{Env: "test", TestBypassAuth: true}, db, nil, nil, nil)

	body := `{"title":"foo","requester_id":"u1","priority":1}`
	rr := httptest.NewRecorder()
	req := httptest.NewRequest(http.MethodPost, "/tickets", strings.NewReader(body))
	req.Header.Set("Content-Type", "application/json")
	app.r.ServeHTTP(rr, req)

	if rr.Code != http.StatusCreated {
		t.Fatalf("expected 201, got %d", rr.Code)
	}
	found := false
	for _, sql := range db.execs {
		if strings.Contains(strings.ToLower(sql), "insert into ticket_events") {
			found = true
			break
		}
	}
	if !found {
		t.Fatalf("expected ticket_events insert, got %v", db.execs)
	}
}

func TestAddWatcher_EventRecorded(t *testing.T) {
	db := &eventCaptureDB{}
	app := NewApp(Config{Env: "test", TestBypassAuth: true}, db, nil, nil, nil)

	rr := httptest.NewRecorder()
	body := `{"user_id":"u2"}`
	req := httptest.NewRequest(http.MethodPost, "/tickets/1/watchers", strings.NewReader(body))
	req.Header.Set("Content-Type", "application/json")
	app.r.ServeHTTP(rr, req)

	if rr.Code != http.StatusCreated {
		t.Fatalf("expected 201, got %d", rr.Code)
	}
	found := false
	for _, sql := range db.execs {
		if strings.Contains(strings.ToLower(sql), "insert into ticket_events") {
			found = true
			break
		}
	}
	if !found {
		t.Fatalf("expected ticket_events insert, got %v", db.execs)
	}
}

type requesterDB struct {
	execs []string
}

func (db *requesterDB) Query(ctx context.Context, sql string, args ...interface{}) (pgx.Rows, error) {
	return &fakeRows{}, nil
}

func (db *requesterDB) QueryRow(ctx context.Context, sql string, args ...interface{}) pgx.Row {
	s := strings.ToLower(sql)
	switch {
	case strings.Contains(s, "insert into users"):
		return &fakeRow{scan: func(dest ...any) error {
			if p, ok := dest[0].(*string); ok {
				*p = "req-1"
			}
			return nil
		}}
	case strings.Contains(s, "update users"):
		return &fakeRow{scan: func(dest ...any) error {
			if p, ok := dest[0].(*string); ok {
				*p = "req-1"
			}
			if p, ok := dest[1].(*string); ok {
				*p = "new@example.com"
			}
			if p, ok := dest[2].(*string); ok {
				*p = "New Name"
			}
			return nil
		}}
	case strings.Contains(s, "select id"):
		return &fakeRow{scan: func(dest ...any) error {
			if p, ok := dest[0].(*string); ok {
				*p = "req-1"
			}
			if p, ok := dest[1].(*string); ok {
				*p = "user@example.com"
			}
			if p, ok := dest[2].(*string); ok {
				*p = "User"
			}
			return nil
		}}
	default:
		return &fakeRow{}
	}
}

func (db *requesterDB) Exec(ctx context.Context, sql string, args ...interface{}) (pgconn.CommandTag, error) {
	db.execs = append(db.execs, sql)
	return pgconn.CommandTag{}, nil
}

func TestCreateRequester(t *testing.T) {
	db := &requesterDB{}
	app := NewApp(Config{Env: "test", TestBypassAuth: true}, db, nil, nil, nil)

	rr := httptest.NewRecorder()
	body := `{"email":"u@example.com","display_name":"User"}`
	req := httptest.NewRequest(http.MethodPost, "/requesters", strings.NewReader(body))
	req.Header.Set("Content-Type", "application/json")
	app.r.ServeHTTP(rr, req)

	if rr.Code != http.StatusCreated {
		t.Fatalf("expected 201, got %d", rr.Code)
	}
	found := false
	for _, sql := range db.execs {
		if strings.Contains(strings.ToLower(sql), "user_roles") {
			found = true
			break
		}
	}
	if !found {
		t.Fatalf("expected role insert, got %v", db.execs)
	}
}

func TestGetRequester(t *testing.T) {
	db := &requesterDB{}
	app := NewApp(Config{Env: "test", TestBypassAuth: true}, db, nil, nil, nil)

	rr := httptest.NewRecorder()
	req := httptest.NewRequest(http.MethodGet, "/requesters/req-1", nil)
	app.r.ServeHTTP(rr, req)

	if rr.Code != http.StatusOK {
		t.Fatalf("expected 200, got %d", rr.Code)
	}
}

func TestUpdateRequester(t *testing.T) {
    db := &requesterDB{}
    app := NewApp(Config{Env: "test", TestBypassAuth: true}, db, nil, nil, nil)

	rr := httptest.NewRecorder()
	body := `{"email":"new@example.com","display_name":"New Name"}`
	req := httptest.NewRequest(http.MethodPatch, "/requesters/req-1", strings.NewReader(body))
	req.Header.Set("Content-Type", "application/json")
	app.r.ServeHTTP(rr, req)

    if rr.Code != http.StatusOK {
        t.Fatalf("expected 200, got %d", rr.Code)
    }
}

type nonRequesterDB struct{}

func (db *nonRequesterDB) Query(ctx context.Context, sql string, args ...interface{}) (pgx.Rows, error) {
    return &fakeRows{}, nil
}

func (db *nonRequesterDB) QueryRow(ctx context.Context, s string, args ...interface{}) pgx.Row {
    // Simulate update failing due to missing requester role by returning no rows
    if strings.Contains(strings.ToLower(s), "update users") {
        return &fakeRow{scan: func(dest ...any) error { return pgx.ErrNoRows }}
    }
    return &fakeRow{}
}

func (db *nonRequesterDB) Exec(ctx context.Context, sql string, args ...interface{}) (pgconn.CommandTag, error) {
    return pgconn.CommandTag{}, nil
}

func TestUpdateRequester_OnlyRequesterRole(t *testing.T) {
    db := &nonRequesterDB{}
    app := NewApp(Config{Env: "test", TestBypassAuth: true}, db, nil, nil, nil)

    rr := httptest.NewRecorder()
    body := `{"email":"new@example.com","display_name":"New Name"}`
    req := httptest.NewRequest(http.MethodPatch, "/requesters/target-user", strings.NewReader(body))
    req.Header.Set("Content-Type", "application/json")
    app.r.ServeHTTP(rr, req)

    if rr.Code != http.StatusNotFound {
        t.Fatalf("expected 404 for non-requester, got %d body=%s", rr.Code, rr.Body.String())
    }
>>>>>>> 9ec5b588
}<|MERGE_RESOLUTION|>--- conflicted
+++ resolved
@@ -1,16 +1,12 @@
-package main_test
+package main
 
 import (
-<<<<<<< HEAD
-	"encoding/json"
-=======
 	"bytes"
 	"context"
 	"encoding/json"
 	"errors"
 	"fmt"
 	"math"
->>>>>>> 9ec5b588
 	"net/http"
 	"net/http/httptest"
 	"strings"
@@ -18,28 +14,20 @@
 	"time"
 
 	"github.com/gin-gonic/gin"
-<<<<<<< HEAD
-
-	apppkg "github.com/mark3748/helpdesk-go/cmd/api/app"
-	authpkg "github.com/mark3748/helpdesk-go/cmd/api/auth"
-	ticketspkg "github.com/mark3748/helpdesk-go/cmd/api/tickets"
-=======
 	"github.com/jackc/pgx/v5"
 	"github.com/jackc/pgx/v5/pgconn"
 	handlers "github.com/mark3748/helpdesk-go/cmd/api/handlers"
 	"github.com/minio/minio-go/v7"
 	"github.com/minio/minio-go/v7/pkg/credentials"
->>>>>>> 9ec5b588
 )
 
 func TestHealthz(t *testing.T) {
-	cfg := apppkg.Config{Env: "test"}
-	a := apppkg.NewApp(cfg, nil, nil, nil, nil)
-	a.R.GET("/healthz", func(c *gin.Context) { c.JSON(200, gin.H{"ok": true}) })
+	cfg := Config{Env: "test"}
+	app := NewApp(cfg, nil, nil, nil, nil)
 
 	rr := httptest.NewRecorder()
 	req := httptest.NewRequest(http.MethodGet, "/healthz", nil)
-	a.R.ServeHTTP(rr, req)
+	app.r.ServeHTTP(rr, req)
 
 	if rr.Code != http.StatusOK {
 		t.Fatalf("expected 200, got %d", rr.Code)
@@ -232,24 +220,24 @@
 }
 
 func TestMe_BypassAuth(t *testing.T) {
-	cfg := apppkg.Config{Env: "test", TestBypassAuth: true}
-	a := apppkg.NewApp(cfg, nil, nil, nil, nil)
-	a.R.GET("/me", authpkg.Middleware(a), authpkg.Me)
+	cfg := Config{Env: "test", TestBypassAuth: true}
+	app := NewApp(cfg, nil, nil, nil, nil)
 
 	rr := httptest.NewRecorder()
 	req := httptest.NewRequest(http.MethodGet, "/me", nil)
-	a.R.ServeHTTP(rr, req)
+	app.r.ServeHTTP(rr, req)
 
 	if rr.Code != http.StatusOK {
 		t.Fatalf("expected 200, got %d", rr.Code)
 	}
-	var user authpkg.AuthUser
+	var user AuthUser
 	if err := json.Unmarshal(rr.Body.Bytes(), &user); err != nil {
 		t.Fatalf("invalid json: %v", err)
 	}
 	if user.ID == "" || user.Email == "" {
 		t.Fatalf("expected synthetic user, got: %+v", user)
 	}
+	// Should include agent role by default for bypass
 	found := false
 	for _, r := range user.Roles {
 		if r == "agent" {
@@ -263,13 +251,12 @@
 }
 
 func TestMe_NoBypass_NoJWKS(t *testing.T) {
-	cfg := apppkg.Config{Env: "test", TestBypassAuth: false}
-	a := apppkg.NewApp(cfg, nil, nil, nil, nil)
-	a.R.GET("/me", authpkg.Middleware(a), authpkg.Me)
+	cfg := Config{Env: "test", TestBypassAuth: false}
+	app := NewApp(cfg, nil, nil, nil, nil)
 
 	rr := httptest.NewRecorder()
 	req := httptest.NewRequest(http.MethodGet, "/me", nil)
-	a.R.ServeHTTP(rr, req)
+	app.r.ServeHTTP(rr, req)
 
 	if rr.Code != http.StatusInternalServerError {
 		t.Fatalf("expected 500 due to missing JWKS, got %d", rr.Code)
@@ -277,12 +264,13 @@
 }
 
 func TestRequireRoleMultiple(t *testing.T) {
-	handler := authpkg.RequireRole("agent", "manager")
+	app := NewApp(Config{Env: "test"}, nil, nil, nil, nil)
+	handler := app.requireRole("agent", "manager")
 
 	t.Run("allowed role", func(t *testing.T) {
 		w := httptest.NewRecorder()
 		c, _ := gin.CreateTestContext(w)
-		c.Set("user", authpkg.AuthUser{Roles: []string{"manager"}})
+		c.Set("user", AuthUser{Roles: []string{"manager"}})
 		handler(c)
 		if w.Code != http.StatusOK {
 			t.Fatalf("expected 200, got %d", w.Code)
@@ -292,38 +280,64 @@
 	t.Run("forbidden role", func(t *testing.T) {
 		w := httptest.NewRecorder()
 		c, _ := gin.CreateTestContext(w)
-		c.Set("user", authpkg.AuthUser{Roles: []string{"user"}})
+		c.Set("user", AuthUser{Roles: []string{"user"}})
 		handler(c)
 		if w.Code != http.StatusForbidden {
 			t.Fatalf("expected 403, got %d", w.Code)
 		}
 	})
 }
+func TestEnqueueEmail_JSONMarshalError(t *testing.T) {
+	// Create a minimal app instance without Redis (enqueueEmail will return early if q is nil)
+	app := &App{}
+
+	// Test that the function handles marshal errors gracefully
+	// Use data that cannot be marshaled to JSON (e.g., a function or channel)
+	ctx := context.Background()
+	unmarshalableData := map[string]interface{}{
+		"invalid": func() {}, // functions cannot be marshaled to JSON
+	}
+
+	// This should not panic, even with unmarshalable data and nil Redis client
+	app.enqueueEmail(ctx, "test@example.com", "test_template", unmarshalableData)
+}
+
+func TestEnqueueEmail_InfinityError(t *testing.T) {
+	// Another test with data that can't be marshaled (Infinity/NaN)
+	app := &App{}
+	ctx := context.Background()
+
+	unmarshalableData := map[string]interface{}{
+		"infinity": math.Inf(1),
+		"nan":      math.NaN(),
+	}
+
+	// This should not panic and should handle the marshal error gracefully
+	app.enqueueEmail(ctx, "test@example.com", "test_template", unmarshalableData)
+}
 
 func TestCreateTicketValidationErrors(t *testing.T) {
-	cfg := apppkg.Config{Env: "test", TestBypassAuth: true}
-	a := apppkg.NewApp(cfg, nil, nil, nil, nil)
-	a.R.POST("/tickets", authpkg.Middleware(a), ticketspkg.Create(a))
+	cfg := Config{Env: "test", TestBypassAuth: true}
+	app := NewApp(cfg, nil, nil, nil, nil)
 
 	t.Run("invalid urgency", func(t *testing.T) {
 		rr := httptest.NewRecorder()
 		body := `{"title":"abc","requester_id":"00000000-0000-0000-0000-000000000000","priority":1,"urgency":5,"custom_json":{}}`
 		req := httptest.NewRequest(http.MethodPost, "/tickets", strings.NewReader(body))
 		req.Header.Set("Content-Type", "application/json")
-		a.R.ServeHTTP(rr, req)
+		app.r.ServeHTTP(rr, req)
+
 		if rr.Code != http.StatusBadRequest {
 			t.Fatalf("expected 400, got %d", rr.Code)
 		}
 		var resp struct {
-			Error struct {
-				FieldErrors map[string]string `json:"field_errors"`
-			} `json:"error"`
+			Errors map[string]string `json:"errors"`
 		}
 		if err := json.Unmarshal(rr.Body.Bytes(), &resp); err != nil {
 			t.Fatalf("invalid json: %v", err)
 		}
-		if resp.Error.FieldErrors["urgency"] == "" {
-			t.Fatalf("expected urgency error, got %v", resp.Error.FieldErrors)
+		if resp.Errors["urgency"] == "" {
+			t.Fatalf("expected urgency error, got %v", resp.Errors)
 		}
 	})
 
@@ -332,24 +346,21 @@
 		body := `{"title":"abc","requester_id":"00000000-0000-0000-0000-000000000000","priority":1,"custom_json":[]}`
 		req := httptest.NewRequest(http.MethodPost, "/tickets", strings.NewReader(body))
 		req.Header.Set("Content-Type", "application/json")
-		a.R.ServeHTTP(rr, req)
+		app.r.ServeHTTP(rr, req)
+
 		if rr.Code != http.StatusBadRequest {
 			t.Fatalf("expected 400, got %d", rr.Code)
 		}
 		var resp struct {
-			Error struct {
-				FieldErrors map[string]string `json:"field_errors"`
-			} `json:"error"`
+			Errors map[string]string `json:"errors"`
 		}
 		if err := json.Unmarshal(rr.Body.Bytes(), &resp); err != nil {
 			t.Fatalf("invalid json: %v", err)
 		}
-		if resp.Error.FieldErrors["custom_json"] == "" {
-			t.Fatalf("expected custom_json error, got %v", resp.Error.FieldErrors)
-		}
-	})
-<<<<<<< HEAD
-=======
+		if resp.Errors["custom_json"] == "" {
+			t.Fatalf("expected custom_json error, got %v", resp.Errors)
+		}
+	})
 }
 
 type csatTestDB struct {
@@ -501,20 +512,33 @@
 func (db *attachmentDB) Query(ctx context.Context, sql string, args ...interface{}) (pgx.Rows, error) {
 	return &fakeRows{}, nil
 }
->>>>>>> 9ec5b588
-
-	t.Run("null custom_json", func(t *testing.T) {
-		rr := httptest.NewRecorder()
-		body := `{"title":"abc","requester_id":"00000000-0000-0000-0000-000000000000","priority":1,"custom_json":null}`
-		req := httptest.NewRequest(http.MethodPost, "/tickets", strings.NewReader(body))
-		req.Header.Set("Content-Type", "application/json")
-		a.R.ServeHTTP(rr, req)
-		if rr.Code != http.StatusCreated {
-			t.Fatalf("expected 201, got %d", rr.Code)
-		}
-	})
-<<<<<<< HEAD
-=======
+
+func (db *attachmentDB) QueryRow(ctx context.Context, sql string, args ...interface{}) pgx.Row {
+	return &fakeRow{scan: func(dest ...any) error {
+		if p, ok := dest[0].(*string); ok {
+			*p = "obj123"
+		}
+		if p, ok := dest[1].(*string); ok {
+			*p = "file.txt"
+		}
+		if p, ok := dest[2].(**string); ok {
+			*p = nil
+		}
+		return nil
+	}}
+}
+
+func (db *attachmentDB) Exec(ctx context.Context, sql string, args ...interface{}) (pgconn.CommandTag, error) {
+	return pgconn.CommandTag{}, nil
+}
+
+func TestGetAttachment_MinIOPresign(t *testing.T) {
+	db := &attachmentDB{}
+	mc, err := minio.New("localhost:9000", &minio.Options{
+		Creds:  credentials.NewStaticV4("id", "secret", ""),
+		Secure: false,
+		Region: "us-east-1",
+	})
 	if err != nil {
 		t.Fatalf("minio new: %v", err)
 	}
@@ -965,5 +989,4 @@
     if rr.Code != http.StatusNotFound {
         t.Fatalf("expected 404 for non-requester, got %d body=%s", rr.Code, rr.Body.String())
     }
->>>>>>> 9ec5b588
 }