package main

import (
	"context"
	"io"
<<<<<<< HEAD
=======
	"net"
	"net/http"
	"net/url"
>>>>>>> 9ec5b588
	"os"
	"time"

	"github.com/gin-gonic/gin"
	"github.com/golang-jwt/jwt/v5"
	"github.com/jackc/pgx/v5/pgxpool"
	"github.com/lestrrat-go/jwx/v2/jwk"
	"github.com/minio/minio-go/v7"
	"github.com/minio/minio-go/v7/pkg/credentials"
<<<<<<< HEAD
=======
	"github.com/pressly/goose/v3"
	"github.com/prometheus/client_golang/prometheus/promhttp"
>>>>>>> 9ec5b588
	"github.com/redis/go-redis/v9"
	"github.com/rs/zerolog"
	"github.com/rs/zerolog/log"

	apppkg "github.com/mark3748/helpdesk-go/cmd/api/app"
	attachmentspkg "github.com/mark3748/helpdesk-go/cmd/api/attachments"
	authpkg "github.com/mark3748/helpdesk-go/cmd/api/auth"
	commentspkg "github.com/mark3748/helpdesk-go/cmd/api/comments"
	eventspkg "github.com/mark3748/helpdesk-go/cmd/api/events"
	exportspkg "github.com/mark3748/helpdesk-go/cmd/api/exports"
	handlers "github.com/mark3748/helpdesk-go/cmd/api/handlers"
<<<<<<< HEAD
	metricspkg "github.com/mark3748/helpdesk-go/cmd/api/metrics"
	migratepkg "github.com/mark3748/helpdesk-go/cmd/api/migrations"
	queuespkg "github.com/mark3748/helpdesk-go/cmd/api/queues"
	requesterspkg "github.com/mark3748/helpdesk-go/cmd/api/requesters"
	rolespkg "github.com/mark3748/helpdesk-go/cmd/api/roles"
	ticketspkg "github.com/mark3748/helpdesk-go/cmd/api/tickets"
	userspkg "github.com/mark3748/helpdesk-go/cmd/api/users"
	watcherspkg "github.com/mark3748/helpdesk-go/cmd/api/watchers"
)

=======
	rateln "github.com/mark3748/helpdesk-go/internal/ratelimit"
)

//go:embed migrations/*.sql
var migrationsFS embed.FS

// openapi.yaml is served from disk to avoid cross-package embed limitations.

// Serve Swagger UI locally to avoid external CDN dependency.
var swaggerHTML = `<!DOCTYPE html>
<html>
  <head>
    <meta charset="utf-8" />
    <title>Helpdesk API Docs</title>
    <meta name="viewport" content="width=device-width, initial-scale=1" />
    <link rel="stylesheet" type="text/css" href="/swagger/swagger-ui.css" />
    <style>body { margin: 0; padding: 0; }</style>
  </head>
  <body>
    <div id="swagger-ui"></div>
    <script src="/swagger/swagger-ui-bundle.js" charset="UTF-8"></script>
    <script src="/swagger/swagger-ui-standalone-preset.js" charset="UTF-8"></script>
    <script>
      window.onload = () => {
        window.ui = SwaggerUIBundle({
          url: '/openapi.yaml',
          dom_id: '#swagger-ui',
          presets: [SwaggerUIBundle.presets.apis, SwaggerUIStandalonePreset],
          layout: 'StandaloneLayout'
        });
      };
    </script>
  </body>
</html>`

var (
	statusEnum   = []string{"New", "Open", "Pending", "Resolved", "Closed"}
	sourceEnum   = []string{"web", "email"}
	priorityEnum = []int16{1, 2, 3, 4}
)

func enumContains[T comparable](list []T, v T) bool {
	for _, e := range list {
		if e == v {
			return true
		}
	}
	return false
}

type Config struct {
	Addr           string
	DatabaseURL    string
	Env            string
	RedisAddr      string
	OIDCIssuer     string
	JWKSURL        string
	OIDCGroupClaim string
	MinIOEndpoint  string
	MinIOAccess    string
	MinIOSecret    string
	MinIOBucket    string
	MinIOUseSSL    bool
	AllowedOrigins []string
	// Testing helpers
	TestBypassAuth bool
	// Local auth
	AuthMode        string // "oidc" or "local"
	AuthLocalSecret string
	// Filesystem object store for dev/local
	FileStorePath       string
	OpenAPISpecPath     string
	LogPath             string
	LoginRateLimit      int
	TicketRateLimit     int
	AttachmentRateLimit int
}

func getConfig() Config {
	_ = godotenv.Load()
	cfg := Config{
		Addr:           getEnv("ADDR", ":8080"),
		DatabaseURL:    getEnv("DATABASE_URL", "postgres://postgres:postgres@localhost:5432/helpdesk?sslmode=disable"),
		Env:            getEnv("ENV", "dev"),
		RedisAddr:      getEnv("REDIS_ADDR", "localhost:6379"),
		OIDCIssuer:     getEnv("OIDC_ISSUER", ""),
		JWKSURL:        getEnv("OIDC_JWKS_URL", ""),
		OIDCGroupClaim: getEnv("OIDC_GROUP_CLAIM", "groups"),
		MinIOEndpoint:  getEnv("MINIO_ENDPOINT", ""),
		MinIOAccess:    getEnv("MINIO_ACCESS_KEY", ""),
		MinIOSecret:    getEnv("MINIO_SECRET_KEY", ""),
		MinIOBucket:    getEnv("MINIO_BUCKET", "attachments"),
		MinIOUseSSL:    getEnv("MINIO_USE_SSL", "false") == "true",
		AllowedOrigins: func() []string {
			v := getEnv("ALLOWED_ORIGINS", "")
			if v == "" {
				return nil
			}
			parts := strings.Split(v, ",")
			out := make([]string, 0, len(parts))
			for _, p := range parts {
				if s := strings.TrimSpace(p); s != "" {
					out = append(out, s)
				}
			}
			return out
		}(),
		TestBypassAuth:      getEnv("TEST_BYPASS_AUTH", "false") == "true",
		AuthMode:            getEnv("AUTH_MODE", "oidc"),
		AuthLocalSecret:     getEnv("AUTH_LOCAL_SECRET", ""),
		FileStorePath:       getEnv("FILESTORE_PATH", ""),
		OpenAPISpecPath:     getEnv("OPENAPI_SPEC_PATH", ""),
		LogPath:             getEnv("LOG_PATH", "/config/logs"),
		LoginRateLimit:      getEnvInt("RATE_LIMIT_LOGIN", 0),
		TicketRateLimit:     getEnvInt("RATE_LIMIT_TICKETS", 0),
		AttachmentRateLimit: getEnvInt("RATE_LIMIT_ATTACHMENTS", 0),
	}
	return cfg
}

func getEnv(key, def string) string {
	if v := os.Getenv(key); v != "" {
		return v
	}
	return def
}

func getEnvInt(key string, def int) int {
	if v := os.Getenv(key); v != "" {
		if i, err := strconv.Atoi(v); err == nil {
			return i
		}
	}
	return def
}

// DB is a minimal interface to allow mocking in tests.
type DB interface {
	Query(ctx context.Context, sql string, args ...interface{}) (pgx.Rows, error)
	QueryRow(ctx context.Context, sql string, args ...interface{}) pgx.Row
	Exec(ctx context.Context, sql string, args ...interface{}) (pgconn.CommandTag, error)
}

// ObjectStore wraps the subset of MinIO we need for tests.
type ObjectStore interface {
	PutObject(ctx context.Context, bucketName, objectName string, reader io.Reader, objectSize int64, opts minio.PutObjectOptions) (minio.UploadInfo, error)
	RemoveObject(ctx context.Context, bucketName, objectName string, opts minio.RemoveObjectOptions) error
	PresignedPutObject(ctx context.Context, bucketName, objectName string, expiry time.Duration) (*url.URL, error)
	StatObject(ctx context.Context, bucketName, objectName string, opts minio.StatObjectOptions) (minio.ObjectInfo, error)
}

// fsObjectStore implements ObjectStore on the local filesystem for development/testing.
type fsObjectStore struct {
	base string
}

func (f *fsObjectStore) PutObject(ctx context.Context, bucketName, objectName string, reader io.Reader, objectSize int64, opts minio.PutObjectOptions) (minio.UploadInfo, error) {
	_ = ctx
	dir := f.base
	if bucketName != "" {
		dir = filepath.Join(dir, bucketName)
	}
	base := filepath.Clean(dir)
	if err := os.MkdirAll(base, 0o755); err != nil {
		return minio.UploadInfo{}, err
	}
	fp := filepath.Join(base, objectName)
	clean := filepath.Clean(fp)
	if !strings.HasPrefix(clean, base+string(os.PathSeparator)) && clean != base {
		return minio.UploadInfo{}, errors.New("invalid object name")
	}
	tmp := clean + ".tmp"
	out, err := os.Create(tmp)
	if err != nil {
		return minio.UploadInfo{}, err
	}
	defer out.Close()
	if _, err := io.Copy(out, reader); err != nil {
		_ = os.Remove(tmp)
		return minio.UploadInfo{}, err
	}
	if err := os.Rename(tmp, clean); err != nil {
		return minio.UploadInfo{}, err
	}
	return minio.UploadInfo{Bucket: bucketName, Key: objectName, Size: objectSize}, nil
}

func (f *fsObjectStore) RemoveObject(ctx context.Context, bucketName, objectName string, opts minio.RemoveObjectOptions) error {
	_ = ctx
	_ = opts
	dir := f.base
	if bucketName != "" {
		dir = filepath.Join(dir, bucketName)
	}
	base := filepath.Clean(dir)
	fp := filepath.Join(base, objectName)
	clean := filepath.Clean(fp)
	if !strings.HasPrefix(clean, base+string(os.PathSeparator)) && clean != base {
		return errors.New("invalid object name")
	}
	return os.Remove(clean)
}

func (f *fsObjectStore) PresignedPutObject(ctx context.Context, bucketName, objectName string, expiry time.Duration) (*url.URL, error) {
	_ = ctx
	_ = expiry
	return nil, errors.New("presign not supported")
}

func (f *fsObjectStore) StatObject(ctx context.Context, bucketName, objectName string, opts minio.StatObjectOptions) (minio.ObjectInfo, error) {
	_ = ctx
	_ = opts
	dir := f.base
	if bucketName != "" {
		dir = filepath.Join(dir, bucketName)
	}
	base := filepath.Clean(dir)
	fp := filepath.Join(base, objectName)
	clean := filepath.Clean(fp)
	if !strings.HasPrefix(clean, base+string(os.PathSeparator)) && clean != base {
		return minio.ObjectInfo{}, errors.New("invalid object name")
	}
	fi, err := os.Stat(clean)
	if err != nil {
		return minio.ObjectInfo{}, err
	}
	return minio.ObjectInfo{Key: objectName, Size: fi.Size()}, nil
}

type App struct {
	cfg  Config
	db   DB
	r    *gin.Engine
	keyf jwt.Keyfunc
	m    ObjectStore
	q    *redis.Client
	// pingRedis allows overriding Redis health check in tests
	pingRedis func(ctx context.Context) error
	loginRL   *rateln.Limiter
	ticketRL  *rateln.Limiter
	attRL     *rateln.Limiter
}

// NewApp constructs an App with injected dependencies and registers routes.
func NewApp(cfg Config, db DB, keyf jwt.Keyfunc, store ObjectStore, q *redis.Client) *App {
	a := &App{cfg: cfg, db: db, r: gin.New(), keyf: keyf, m: store, q: q}
	if q != nil {
		a.pingRedis = func(ctx context.Context) error { return q.Ping(ctx).Err() }
		if cfg.LoginRateLimit > 0 {
			a.loginRL = rateln.New(q, cfg.LoginRateLimit, time.Minute, "login:")
		}
		if cfg.TicketRateLimit > 0 {
			a.ticketRL = rateln.New(q, cfg.TicketRateLimit, time.Minute, "tickets:")
		}
		if cfg.AttachmentRateLimit > 0 {
			a.attRL = rateln.New(q, cfg.AttachmentRateLimit, time.Minute, "attachments:")
		}
	}
	handlers.InitSettings(cfg.LogPath)
	handlers.EnqueueEmail = a.enqueueEmail
	a.r.Use(gin.Recovery())
	a.r.Use(gin.Logger())
	a.r.Use(func(c *gin.Context) {
		c.Header("Content-Security-Policy", "default-src 'none'")
		c.Header("X-Content-Type-Options", "nosniff")
		origin := c.GetHeader("Origin")
		if origin != "" && len(cfg.AllowedOrigins) > 0 {
			allowed := false
			for _, ao := range cfg.AllowedOrigins {
				if origin == ao {
					allowed = true
					break
				}
			}
			if !allowed {
				c.AbortWithStatus(http.StatusForbidden)
				return
			}
			// CORS headers for allowed origins
			c.Header("Access-Control-Allow-Origin", origin)
			c.Header("Vary", "Origin")
			c.Header("Access-Control-Allow-Methods", "GET, POST, PATCH, PUT, DELETE, OPTIONS")
			c.Header("Access-Control-Allow-Headers", "Authorization, Content-Type, X-Requested-With")
			c.Header("Access-Control-Allow-Credentials", "true")
			// Handle preflight requests
			if c.Request.Method == http.MethodOptions {
				c.Status(http.StatusNoContent)
				c.Abort()
				return
			}
		}
		c.Next()
	})
	a.routes()
	return a
}

>>>>>>> 9ec5b588
func main() {
	cfg := apppkg.GetConfig()
	writer := io.Writer(os.Stdout)
	if cfg.Env == "dev" {
		writer = zerolog.ConsoleWriter{Out: os.Stdout, TimeFormat: time.RFC3339}
	}
	log.Logger = zerolog.New(writer).With().Timestamp().Logger()

	ctx := context.Background()

	db, err := pgxpool.New(ctx, cfg.DatabaseURL)
	if err != nil {
		log.Fatal().Err(err).Msg("db connect")
	}
	defer db.Close()

	// Apply embedded migrations then init settings row
	if err := migratepkg.Apply(ctx, db); err != nil {
		log.Fatal().Err(err).Msg("migrate")
	}
	handlers.InitSettings(ctx, db, cfg.LogPath)

	var keyf jwt.Keyfunc
	if cfg.JWKSURL != "" {
		set, err := jwk.Fetch(ctx, cfg.JWKSURL)
		if err != nil {
			log.Fatal().Err(err).Msg("jwks fetch")
		}
		keyf = func(tk *jwt.Token) (any, error) {
			kid, _ := tk.Header["kid"].(string)
			if kid != "" {
				if key, ok := set.LookupKeyID(kid); ok {
					var pub any
					if err := key.Raw(&pub); err != nil {
						return nil, err
					}
					return pub, nil
				}
			}
			it := set.Iterate(ctx)
			if it.Next(ctx) {
				pair := it.Pair()
				if key, ok := pair.Value.(jwk.Key); ok {
					var pub any
					if err := key.Raw(&pub); err != nil {
						return nil, err
					}
					return pub, nil
				}
			}
			return nil, jwt.ErrTokenSignatureInvalid
		}
	}

	var store apppkg.ObjectStore
	if cfg.FileStorePath != "" {
		store = &apppkg.FsObjectStore{Base: cfg.FileStorePath}
	} else if cfg.MinIOEndpoint != "" {
		mc, err := minio.New(cfg.MinIOEndpoint, &minio.Options{
			Creds:  credentials.NewStaticV4(cfg.MinIOAccess, cfg.MinIOSecret, ""),
			Secure: cfg.MinIOUseSSL,
		})
		if err != nil {
<<<<<<< HEAD
			log.Error().Err(err).Msg("minio init")
		} else {
			store = mc
		}
	}

	rdb := redis.NewClient(&redis.Options{Addr: cfg.RedisAddr})
	if err := rdb.Ping(ctx).Err(); err != nil {
		log.Error().Err(err).Msg("redis ping failed")
=======
			log.Fatal().Err(err).Msg("minio init")
		}
	}

	// Redis client (optional)
	var rdb *redis.Client
	if cfg.RedisAddr != "" {
		rdb = redis.NewClient(&redis.Options{Addr: cfg.RedisAddr})
		if err := rdb.Ping(ctx).Err(); err != nil {
			log.Error().Err(err).Msg("redis ping")
		}
		defer rdb.Close()
	}

	var store ObjectStore
	if mc != nil {
		store = mc
	} else if cfg.FileStorePath != "" {
		if err := os.MkdirAll(cfg.FileStorePath, 0o755); err != nil {
			log.Fatal().Err(err).Str("path", cfg.FileStorePath).Msg("create filestore path")
		}
		// Ensure bucket subdirectory exists for readiness and uploads
		if cfg.MinIOBucket != "" {
			bucketDir := filepath.Join(cfg.FileStorePath, cfg.MinIOBucket)
			if err := os.MkdirAll(bucketDir, 0o755); err != nil {
				log.Fatal().Err(err).Str("path", bucketDir).Msg("create filestore bucket path")
			}
		}
		store = &fsObjectStore{base: cfg.FileStorePath}
	}

	// Seed a dev admin for local auth
	if cfg.AuthMode == "local" && cfg.Env == "dev" {
		if err := seedLocalAdmin(context.Background(), pool); err != nil {
			log.Error().Err(err).Msg("seed local admin")
		}
	}

	a := NewApp(cfg, pool, keyf, store, rdb)

	srv := &http.Server{
		Addr:           cfg.Addr,
		Handler:        a.r,
		ReadTimeout:    15 * time.Second,
		WriteTimeout:   15 * time.Second,
		MaxHeaderBytes: 1 << 20,
	}
	log.Info().Str("addr", cfg.Addr).Msg("api listening")
	if err := srv.ListenAndServe(); err != nil && err != http.ErrServerClosed {
		log.Fatal().Err(err).Msg("listen")
	}
}

func (a *App) routes() {
	a.r.GET("/livez", func(c *gin.Context) { c.JSON(200, gin.H{"ok": true}) })
	a.r.GET("/readyz", a.readyz)
	a.r.GET("/healthz", func(c *gin.Context) { c.JSON(200, gin.H{"ok": true}) })
	a.r.GET("/csat/:token", a.csatForm)
	a.r.POST("/csat/:token", a.submitCSAT)
	a.r.GET("/metrics", gin.WrapH(promhttp.Handler()))
	// API docs UI and spec
	// Serve bundled Swagger UI assets from container image
	a.r.Static("/swagger", "/opt/helpdesk/swagger")
	a.r.GET("/docs", a.docsUI)
	a.r.GET("/openapi.yaml", a.openapiSpec)
	// Local auth endpoints
	if a.cfg.AuthMode == "local" {
		if a.loginRL != nil {
			a.r.POST("/login", a.loginRL.Middleware(func(c *gin.Context) string { return c.ClientIP() }), a.login)
			a.r.POST("/logout", a.loginRL.Middleware(func(c *gin.Context) string { return c.ClientIP() }), a.logout)
		} else {
			a.r.POST("/login", a.login)
			a.r.POST("/logout", a.logout)
		}
	}

	auth := a.r.Group("/")
	auth.Use(a.authMiddleware())
	auth.GET("/me", a.me)
	auth.GET("/events", handlers.Events(a.q))

	auth.GET("/settings", a.requireRole("admin"), handlers.GetSettings)
	auth.POST("/test-connection", a.requireRole("admin"), handlers.TestConnection)
	auth.POST("/settings/storage", a.requireRole("admin"), handlers.SaveStorageSettings)
	auth.POST("/settings/oidc", a.requireRole("admin"), handlers.SaveOIDCSettings)
	auth.POST("/settings/mail", a.requireRole("admin"), handlers.SaveMailSettings)
	auth.POST("/settings/mail/send-test", a.requireRole("admin"), handlers.SendTestMail)

	auth.GET("/users/:id/roles", a.requireRole("admin"), a.listUserRoles)
	auth.POST("/users/:id/roles", a.requireRole("admin"), a.addUserRole)
	auth.DELETE("/users/:id/roles/:role", a.requireRole("admin"), a.removeUserRole)

	auth.GET("/requesters/:id", a.getRequester)
	auth.POST("/requesters", a.requireRole("agent", "manager"), a.createRequester)
	auth.PATCH("/requesters/:id", a.requireRole("agent", "manager"), a.updateRequester)

	// Tickets
	auth.GET("/tickets", a.listTickets)
	if a.ticketRL != nil {
		auth.POST("/tickets", a.ticketRL.Middleware(func(c *gin.Context) string {
			u := c.MustGet("user").(AuthUser)
			return u.ID
		}), a.createTicket)
	} else {
		auth.POST("/tickets", a.createTicket)
	}
	auth.GET("/tickets/:id", a.getTicket)
	auth.PATCH("/tickets/:id", a.requireRole("agent", "manager"), a.updateTicket)
	auth.GET("/tickets/:id/comments", a.listComments)
	auth.POST("/tickets/:id/comments", a.addComment)
	auth.GET("/tickets/:id/attachments", a.listAttachments)
	if a.attRL != nil {
		auth.POST("/tickets/:id/attachments/presign", a.attRL.Middleware(func(c *gin.Context) string {
			u := c.MustGet("user").(AuthUser)
			return u.ID
		}), a.presignAttachment)
		auth.POST("/tickets/:id/attachments", a.attRL.Middleware(func(c *gin.Context) string {
			u := c.MustGet("user").(AuthUser)
			return u.ID
		}), a.finalizeAttachment)
		auth.GET("/tickets/:id/attachments/:attID", a.attRL.Middleware(func(c *gin.Context) string {
			u := c.MustGet("user").(AuthUser)
			return u.ID
		}), a.getAttachment)
	} else {
		auth.POST("/tickets/:id/attachments/presign", a.presignAttachment)
		auth.POST("/tickets/:id/attachments", a.finalizeAttachment)
		auth.GET("/tickets/:id/attachments/:attID", a.getAttachment)
	}
	auth.DELETE("/tickets/:id/attachments/:attID", a.deleteAttachment)
	auth.GET("/tickets/:id/watchers", a.listWatchers)
	auth.POST("/tickets/:id/watchers", a.addWatcher)
	auth.DELETE("/tickets/:id/watchers/:userID", a.removeWatcher)
	auth.GET("/metrics/sla", a.requireRole("agent"), a.metricsSLA)
	auth.GET("/metrics/resolution", a.requireRole("agent"), a.metricsResolution)
	auth.GET("/metrics/tickets", a.requireRole("agent"), a.metricsTicketVolume)
	auth.POST("/exports/tickets", a.requireRole("agent"), a.exportTickets)
	auth.GET("/exports/tickets/:job_id", a.requireRole("agent"), a.exportTicketsStatus)
}

func (a *App) docsUI(c *gin.Context) {
	c.Data(200, "text/html; charset=utf-8", []byte(swaggerHTML))
}

func (a *App) openapiSpec(c *gin.Context) {
	candidates := []string{}
	if a.cfg.OpenAPISpecPath != "" {
		candidates = append(candidates, a.cfg.OpenAPISpecPath)
>>>>>>> 9ec5b588
	}
	defer rdb.Close()

<<<<<<< HEAD
	a := apppkg.NewApp(cfg, db, keyf, store, rdb)
=======
func (a *App) readyz(c *gin.Context) {
	ctx, cancel := context.WithTimeout(context.Background(), 5*time.Second)
	defer cancel()

	if a.db != nil {
		var n int
		if err := a.db.QueryRow(ctx, "select 1").Scan(&n); err != nil {
			log.Error().Err(err).Msg("readyz db")
			c.JSON(500, gin.H{"error": "db"})
			return
		}
	}

	if a.pingRedis != nil {
		if err := a.pingRedis(ctx); err != nil {
			log.Error().Err(err).Msg("readyz redis")
			c.JSON(500, gin.H{"error": "redis"})
			return
		}
	}

	if a.m != nil {
		switch s := a.m.(type) {
		case *minio.Client:
			ok, err := s.BucketExists(ctx, a.cfg.MinIOBucket)
			if err != nil || !ok {
				log.Error().Err(err).Str("bucket", a.cfg.MinIOBucket).Msg("readyz minio")
				c.JSON(500, gin.H{"error": "object_store"})
				return
			}
		case *fsObjectStore:
			dir := s.base
			if a.cfg.MinIOBucket != "" {
				dir = filepath.Join(dir, a.cfg.MinIOBucket)
			}
			// Ensure directory exists so WriteFile does not fail on fresh deploys
			if err := os.MkdirAll(dir, 0o755); err != nil {
				log.Error().Err(err).Str("dir", dir).Msg("readyz filestore mkdir")
				c.JSON(500, gin.H{"error": "object_store"})
				return
			}
			testFile := filepath.Join(dir, ".readyz")
			if err := os.WriteFile(testFile, []byte("ok"), 0o644); err != nil {
				log.Error().Err(err).Msg("readyz filestore")
				c.JSON(500, gin.H{"error": "object_store"})
				return
			}
			_ = os.Remove(testFile)
		}
	}

	if ms := handlers.MailSettings(); ms != nil {
		host := ms["host"]
		port := ms["port"]
		if host != "" && port != "" {
			// Basic connectivity check only; do not send SMTP commands.
			conn, err := net.DialTimeout("tcp", net.JoinHostPort(host, port), 5*time.Second)
			if err != nil {
				log.Error().Err(err).Msg("readyz smtp")
				c.JSON(500, gin.H{"error": "smtp"})
				return
			}
			conn.Close()
		}
	}

	c.JSON(200, gin.H{"ok": true})
}

type AuthUser struct {
	ID          string   `json:"id"`
	ExternalID  string   `json:"external_id"`
	Email       string   `json:"email"`
	DisplayName string   `json:"display_name"`
	Roles       []string `json:"roles"`
}
>>>>>>> 9ec5b588

	// Serve OpenAPI spec and Swagger UI
	a.R.GET("/openapi.yaml", func(c *gin.Context) {
		// Resolve spec path: env override, repo-local, then image path
		candidates := []string{}
		if cfg.OpenAPISpecPath != "" {
			candidates = append(candidates, cfg.OpenAPISpecPath)
		}
		candidates = append(candidates, "docs/openapi.yaml", "/opt/helpdesk/docs/openapi.yaml")
		var content []byte
		for _, p := range candidates {
			if p == "" {
				continue
			}
			if b, err := os.ReadFile(p); err == nil {
				content = b
				break
			}
		}
		if len(content) == 0 {
			c.AbortWithStatusJSON(404, gin.H{"error": "openapi not found"})
			return
		}
		c.Data(200, "application/yaml", content)
	})
	// Conditionally serve local swagger assets if present; fall back to CDN via /docs page
	if _, err := os.Stat("/opt/helpdesk/swagger"); err == nil {
		a.R.Static("/swagger", "/opt/helpdesk/swagger")
	}
<<<<<<< HEAD
	a.R.GET("/docs", func(c *gin.Context) {
		html := `<!doctype html>
<html>
  <head>
    <meta charset="utf-8" />
    <title>Helpdesk API Docs</title>
    <link rel="stylesheet" href="/swagger/swagger-ui.css" />
    <style>body{margin:0} .swagger-ui .topbar{display:none}</style>
  </head>
  <body>
    <div id="swagger-ui"></div>
    <script src="/swagger/swagger-ui-bundle.js"></script>
    <script src="/swagger/swagger-ui-standalone-preset.js"></script>
    <script>
      (function(){
        function boot(){
          if (!window.SwaggerUIBundle){ setTimeout(boot, 50); return }
          window.ui = SwaggerUIBundle({
            url: '/openapi.yaml',
            dom_id: '#swagger-ui',
            presets: [SwaggerUIBundle.presets.apis, SwaggerUIStandalonePreset],
            layout: 'StandaloneLayout'
          });
        }
        boot();
      })();
    </script>
  </body>
</html>`
		c.Data(200, "text/html; charset=utf-8", []byte(html))
	})

	// Public and authenticated API endpoints are mounted under /api
	api := a.R.Group("/api")
	api.GET("/healthz", func(c *gin.Context) { c.JSON(200, gin.H{"ok": true}) })
	// Basic auth endpoints
	api.POST("/login", authpkg.Login(a))
	api.POST("/logout", authpkg.Logout())

	// Public SSE (requires auth cookie; still under auth group)
	// NOTE: Expose under authenticated group to include auth middleware
	// so the cookie is validated before streaming.
	// We'll attach it below under auth.

	auth := api.Group("/")
	auth.Use(authpkg.Middleware(a))

	// Settings/admin endpoints
	// Keep GetSettings visible to authenticated users; restrict writes to admin
	// to align with internal UI expectations.
	auth.GET("/settings", handlers.GetSettings(db))
	auth.GET("/settings/oidc", authpkg.RequireRole("admin"), handlers.GetOIDCSettings(db))
	auth.PUT("/settings/oidc", authpkg.RequireRole("admin"), handlers.PutOIDCSettings(db))
	auth.POST("/settings/storage", authpkg.RequireRole("admin"), handlers.SaveStorageSettings(db))
	auth.GET("/settings/mail", authpkg.RequireRole("admin"), handlers.GetMailSettings(db))
	auth.PUT("/settings/mail", authpkg.RequireRole("admin"), handlers.PutMailSettings(db))
	auth.POST("/settings/mail/test", authpkg.RequireRole("admin"), handlers.TestMailSettings(db))
	auth.GET("/events", eventspkg.Stream(a))
	auth.GET("/me", authpkg.Me)
	auth.POST("/requesters", requesterspkg.Create(a))
	auth.GET("/requesters/:id", requesterspkg.Get(a))
	auth.PATCH("/requesters/:id", requesterspkg.Update(a))
	auth.GET("/queues", authpkg.RequireRole("agent", "manager"), queuespkg.List(a))
	auth.GET("/tickets", ticketspkg.List(a))
	auth.POST("/tickets", ticketspkg.Create(a))
	auth.GET("/tickets/:id", ticketspkg.Get(a))
	auth.PATCH("/tickets/:id", authpkg.RequireRole("agent", "manager"), ticketspkg.Update(a))
	auth.POST("/tickets/:id/assign", authpkg.RequireRole("agent", "manager"), ticketspkg.Assign(a))
	auth.GET("/tickets/:id/comments", commentspkg.List(a))
	auth.POST("/tickets/:id/comments", commentspkg.Add(a))
	auth.GET("/tickets/:id/attachments", attachmentspkg.List(a))
	auth.POST("/tickets/:id/attachments", attachmentspkg.Upload(a))
	auth.GET("/tickets/:id/attachments/:attID", attachmentspkg.Get(a))
	auth.DELETE("/tickets/:id/attachments/:attID", attachmentspkg.Delete(a))
	auth.POST("/tickets/:id/attachments/presign-upload", attachmentspkg.PresignUpload(a))
	auth.GET("/tickets/:id/attachments/:attID/presign-download", attachmentspkg.PresignDownload(a))
	auth.GET("/tickets/:id/watchers", watcherspkg.List(a))
	auth.POST("/tickets/:id/watchers", watcherspkg.Add(a))
	auth.DELETE("/tickets/:id/watchers/:userID", watcherspkg.Remove(a))
	// Metrics and analytics
	auth.GET("/metrics/agent", authpkg.RequireRole("agent"), metricspkg.Agent(a))
	auth.GET("/metrics/manager", authpkg.RequireRole("manager"), metricspkg.Manager(a))
	auth.GET("/metrics/sla", authpkg.RequireRole("agent"), metricspkg.SLA(a))
	auth.GET("/metrics/resolution", authpkg.RequireRole("agent"), metricspkg.Resolution(a))
	auth.GET("/metrics/tickets", authpkg.RequireRole("agent"), metricspkg.TicketVolume(a))
	auth.POST("/exports/tickets", authpkg.RequireRole("agent"), exportspkg.Tickets(a))

	// Users listing (agent, manager, admin) and role management (admin only)
	auth.GET("/users", authpkg.RequireRole("agent", "manager", "admin"), userspkg.List(a))
	auth.GET("/users/:id", authpkg.RequireRole("agent", "manager", "admin"), userspkg.Get(a))
	auth.POST("/users", authpkg.RequireRole("admin"), userspkg.CreateLocal(a))
	auth.GET("/users/:id/roles", authpkg.RequireRole("admin"), authpkg.ListUserRoles(a))
	auth.POST("/users/:id/roles", authpkg.RequireRole("admin"), authpkg.AddUserRole(a))
	auth.DELETE("/users/:id/roles/:role", authpkg.RequireRole("admin"), authpkg.RemoveUserRole(a))
	auth.GET("/roles", authpkg.RequireRole("admin"), rolespkg.List(a))

	// Current user settings
	auth.GET("/me/profile", userspkg.GetProfile(a))
	auth.PATCH("/me/profile", userspkg.UpdateProfile(a))
	auth.POST("/me/password", userspkg.ChangePassword(a))

	a.R.Run(cfg.Addr)
=======
	// Grant all roles to built-in admin (super user)
	_, _ = db.Exec(ctx, `insert into user_roles (user_id, role_id)
select $1, r.id from roles r on conflict do nothing`, uid)
	log.Info().Str("username", "admin").Msg("seeded local admin user (dev)")
	return nil
}

type loginReq struct {
	Username string `json:"username" binding:"required"`
	Password string `json:"password" binding:"required"`
}

func (a *App) login(c *gin.Context) {
	if a.cfg.AuthMode != "local" {
		c.JSON(400, gin.H{"error": "login disabled"})
		return
	}
	var in loginReq
	if err := c.ShouldBindJSON(&in); err != nil {
		c.JSON(400, gin.H{"error": err.Error()})
		return
	}
	ctx := c.Request.Context()
	var id, hash, email, displayName string
	err := a.db.QueryRow(ctx, "select id, coalesce(password_hash,''), coalesce(email,''), coalesce(display_name,'') from users where lower(username)=lower($1)", in.Username).Scan(&id, &hash, &email, &displayName)
	if err != nil || id == "" || hash == "" {
		c.JSON(401, gin.H{"error": "invalid credentials"})
		return
	}
	if bcrypt.CompareHashAndPassword([]byte(hash), []byte(in.Password)) != nil {
		c.JSON(401, gin.H{"error": "invalid credentials"})
		return
	}
	// issue token
	claims := jwt.MapClaims{
		"sub":   id,
		"name":  displayName,
		"email": email,
		"iat":   time.Now().Unix(),
		"exp":   time.Now().Add(24 * time.Hour).Unix(),
		"mode":  "local",
	}
	token := jwt.NewWithClaims(jwt.SigningMethodHS256, claims)
	s, err := token.SignedString([]byte(a.cfg.AuthLocalSecret))
	if err != nil {
		c.JSON(500, gin.H{"error": "token"})
		return
	}
	c.SetSameSite(http.SameSiteLaxMode)
	c.SetCookie("auth", s, 86400, "/", "", false, true)
	c.JSON(200, gin.H{"ok": true})
}

func (a *App) logout(c *gin.Context) {
	c.SetSameSite(http.SameSiteLaxMode)
	c.SetCookie("auth", "", -1, "/", "", false, true)
	c.JSON(200, gin.H{"ok": true})
}

func (a *App) requireRole(roles ...string) gin.HandlerFunc {
	return func(c *gin.Context) {
		u, ok := c.Get("user")
		if !ok {
			c.AbortWithStatusJSON(401, gin.H{"error": "unauthenticated"})
			return
		}
		user := u.(AuthUser)
		// Treat 'admin' as a super-user that can access any route.
		for _, r := range user.Roles {
			if r == "admin" {
				c.Next()
				return
			}
		}
		for _, r := range user.Roles {
			for _, want := range roles {
				if r == want {
					c.Next()
					return
				}
			}
		}
		c.AbortWithStatusJSON(403, gin.H{"error": "forbidden"})
	}
}

func (a *App) me(c *gin.Context) {
	u, ok := c.Get("user")
	if !ok {
		c.AbortWithStatusJSON(401, gin.H{"error": "unauthenticated"})
		return
	}
	c.JSON(200, u)
}

type roleRequest struct {
	Role string `json:"role" binding:"required"`
}

func (a *App) listUserRoles(c *gin.Context) {
	ctx := c.Request.Context()
	uid := c.Param("id")
	rows, err := a.db.Query(ctx, "select r.name from user_roles ur join roles r on ur.role_id=r.id where ur.user_id=$1", uid)
	if err != nil {
		c.JSON(500, gin.H{"error": "role lookup"})
		return
	}
	defer rows.Close()
	roles := []string{}
	for rows.Next() {
		var role string
		if err := rows.Scan(&role); err == nil {
			roles = append(roles, role)
		}
	}
	c.JSON(200, roles)
}

func (a *App) addUserRole(c *gin.Context) {
	var in roleRequest
	if err := c.ShouldBindJSON(&in); err != nil {
		c.JSON(400, gin.H{"error": err.Error()})
		return
	}
	ctx := c.Request.Context()
	uid := c.Param("id")
	_, err := a.db.Exec(ctx, `insert into user_roles (user_id, role_id)
        select $1, r.id from roles r where r.name=$2 on conflict do nothing`, uid, in.Role)
	if err != nil {
		c.JSON(500, gin.H{"error": "role add"})
		return
	}
	c.Status(201)
}

func (a *App) removeUserRole(c *gin.Context) {
	ctx := c.Request.Context()
	uid := c.Param("id")
	role := c.Param("role")
	_, err := a.db.Exec(ctx, `delete from user_roles where user_id=$1 and role_id in (select id from roles where name=$2)`, uid, role)
	if err != nil {
		c.JSON(500, gin.H{"error": "role remove"})
		return
	}
	c.JSON(200, gin.H{"ok": true})
}

// ===== Data structs =====
type Ticket struct {
	ID          string     `json:"id"`
	Number      string     `json:"number"`
	Title       string     `json:"title"`
	Description string     `json:"description"`
	RequesterID string     `json:"requester_id"`
	AssigneeID  *string    `json:"assignee_id,omitempty"`
	TeamID      *string    `json:"team_id,omitempty"`
	Priority    int16      `json:"priority"`
	Urgency     *int16     `json:"urgency,omitempty"`
	Category    *string    `json:"category,omitempty"`
	Subcategory *string    `json:"subcategory,omitempty"`
	Status      string     `json:"status"`
	ScheduledAt *time.Time `json:"scheduled_at,omitempty"`
	DueAt       *time.Time `json:"due_at,omitempty"`
	Source      string     `json:"source"`
	CustomJSON  any        `json:"custom_json"`
	CreatedAt   time.Time  `json:"created_at"`
	UpdatedAt   time.Time  `json:"updated_at"`
	SLA         *SLAStatus `json:"sla,omitempty"`
}

type SLAStatus struct {
	PolicyID             string  `json:"policy_id"`
	ResponseElapsedMS    int64   `json:"response_elapsed_ms"`
	ResolutionElapsedMS  int64   `json:"resolution_elapsed_ms"`
	ResponseTargetMins   int     `json:"response_target_mins"`
	ResolutionTargetMins int     `json:"resolution_target_mins"`
	Paused               bool    `json:"paused"`
	Reason               *string `json:"reason,omitempty"`
}

type Comment struct {
	ID         string    `json:"id"`
	TicketID   string    `json:"ticket_id"`
	AuthorID   string    `json:"author_id"`
	BodyMD     string    `json:"body_md"`
	IsInternal bool      `json:"is_internal"`
	CreatedAt  time.Time `json:"created_at"`
}

type Requester struct {
	ID          string `json:"id"`
	Email       string `json:"email"`
	DisplayName string `json:"display_name"`
}

// ===== Handlers =====
func (a *App) listTickets(c *gin.Context) {
	ctx := c.Request.Context()

	base := `
       select t.id, t.number, t.title, coalesce(t.description,''), t.requester_id, t.assignee_id, t.team_id, t.priority,
              t.urgency, t.category, t.subcategory, t.status, t.scheduled_at, t.due_at, t.source, t.custom_json, t.created_at, t.updated_at,
              sc.policy_id, sc.response_elapsed_ms, sc.resolution_elapsed_ms, sc.paused, sc.reason,
              sp.response_target_mins, sp.resolution_target_mins
       from tickets t
       left join ticket_sla_clocks sc on sc.ticket_id = t.id
       left join sla_policies sp on sp.id = sc.policy_id`

	where := []string{}
	args := []any{}
	i := 1

	if v := c.Query("status"); v != "" {
		where = append(where, fmt.Sprintf("t.status = $%d", i))
		args = append(args, v)
		i++
	}
	if v := c.Query("priority"); v != "" {
		if p, err := strconv.Atoi(v); err == nil {
			where = append(where, fmt.Sprintf("t.priority = $%d", i))
			args = append(args, p)
			i++
		}
	}
	if v := c.Query("team"); v != "" {
		where = append(where, fmt.Sprintf("t.team_id = $%d", i))
		args = append(args, v)
		i++
	}
	if v := c.Query("assignee"); v != "" {
		where = append(where, fmt.Sprintf("t.assignee_id = $%d", i))
		args = append(args, v)
		i++
	}
	if v := strings.TrimSpace(c.Query("search")); v != "" {
		where = append(where, fmt.Sprintf("to_tsvector('english', coalesce(t.title,'') || ' ' || coalesce(t.description,'')) @@ websearch_to_tsquery('english', $%d)", i))
		args = append(args, v)
		i++
	}
	if v := c.Query("cursor"); v != "" {
		// Support composite cursor: "<RFC3339Nano>|<id>" to avoid skipping rows with equal timestamps
		var ts time.Time
		var haveTS bool
		var idPart string
		if parts := strings.SplitN(v, "|", 2); len(parts) == 2 {
			if tsv, err := time.Parse(time.RFC3339Nano, parts[0]); err == nil {
				ts = tsv
				haveTS = true
				idPart = parts[1]
			}
		} else if tsv, err := time.Parse(time.RFC3339Nano, v); err == nil {
			ts = tsv
			haveTS = true
		}
		if haveTS {
			if idPart != "" {
				// Keyset pagination with tie-breaker on id (both desc)
				where = append(where, fmt.Sprintf("(t.created_at < $%d OR (t.created_at = $%d AND t.id < $%d))", i, i, i+1))
				args = append(args, ts, idPart)
				i += 2
			} else {
				// Backward-compatible: timestamp-only cursor; use <= to prevent skipping ties (may include duplicates)
				where = append(where, fmt.Sprintf("t.created_at <= $%d", i))
				args = append(args, ts)
				i++
			}
		}
	}

	if len(where) > 0 {
		base += "\n       where " + strings.Join(where, " and ")
	}

	base += "\n       order by t.created_at desc, t.id desc\n       limit 200"

	rows, err := a.db.Query(ctx, base, args...)
	if err != nil {
		c.JSON(500, gin.H{"error": err.Error()})
		return
	}
	defer rows.Close()
	out := []Ticket{}
	for rows.Next() {
		var t Ticket
		var customJSON []byte
		var policyID *string
		var respMS, resMS *int64
		var paused *bool
		var reason *string
		var respTarget, resTarget *int32
		if err := rows.Scan(&t.ID, &t.Number, &t.Title, &t.Description, &t.RequesterID, &t.AssigneeID, &t.TeamID,
			&t.Priority, &t.Urgency, &t.Category, &t.Subcategory, &t.Status, &t.ScheduledAt, &t.DueAt, &t.Source, &customJSON, &t.CreatedAt, &t.UpdatedAt,
			&policyID, &respMS, &resMS, &paused, &reason, &respTarget, &resTarget); err != nil {
			c.JSON(500, gin.H{"error": err.Error()})
			return
		}
		t.CustomJSON = jsonRaw(customJSON)
		if policyID != nil {
			t.SLA = &SLAStatus{
				PolicyID:             *policyID,
				ResponseElapsedMS:    derefInt64(respMS),
				ResolutionElapsedMS:  derefInt64(resMS),
				ResponseTargetMins:   int(derefInt32(respTarget)),
				ResolutionTargetMins: int(derefInt32(resTarget)),
				Paused:               paused != nil && *paused,
				Reason:               reason,
			}
		}
		out = append(out, t)
	}
	resp := gin.H{"items": out}
	if len(out) == 200 {
		last := out[len(out)-1]
		resp["next_cursor"] = last.CreatedAt.Format(time.RFC3339Nano) + "|" + last.ID
	}
	c.JSON(200, resp)
}

type jsonRaw []byte

func (j jsonRaw) MarshalJSON() ([]byte, error) {
	if j == nil || len(j) == 0 {
		return []byte("null"), nil
	}
	return j, nil
}

func derefInt64(p *int64) int64 {
	if p != nil {
		return *p
	}
	return 0
}

func derefInt32(p *int32) int32 {
	if p != nil {
		return *p
	}
	return 0
}

type createTicketReq struct {
	Title       string         `json:"title" binding:"required,min=3"`
	Description string         `json:"description"`
	RequesterID string         `json:"requester_id" binding:"required"`
	Priority    int16          `json:"priority" binding:"required,oneof=1 2 3 4"`
	Urgency     *int16         `json:"urgency" binding:"omitempty,oneof=1 2 3 4"`
	Category    *string        `json:"category"`
	Subcategory *string        `json:"subcategory" binding:"omitempty,min=1"`
	CustomJSON  map[string]any `json:"custom_json"`
	Source      string         `json:"source" binding:"omitempty,oneof=web email"`
}

func (a *App) createTicket(c *gin.Context) {
	var in createTicketReq
	if err := c.ShouldBindJSON(&in); err != nil {
		var ve validator.ValidationErrors
		if errors.As(err, &ve) {
			errs := make(map[string]string)
			typ := reflect.TypeOf(in)
			for _, fe := range ve {
				field, _ := typ.FieldByName(fe.StructField())
				name := strings.Split(field.Tag.Get("json"), ",")[0]
				if name == "" {
					name = strings.ToLower(fe.StructField())
				}
				errs[name] = fe.Error()
			}
			c.JSON(400, gin.H{"errors": errs})
			return
		}
		var ute *json.UnmarshalTypeError
		if errors.As(err, &ute) {
			c.JSON(400, gin.H{"errors": gin.H{ute.Field: ute.Error()}})
			return
		}
		c.JSON(400, gin.H{"error": err.Error()})
		return
	}
	u := c.MustGet("user").(AuthUser)
	ctx := c.Request.Context()
	var id, number, status string
	status = "New"
	source := in.Source
	if source == "" {
		source = "web"
	}
	if !enumContains(sourceEnum, source) {
		c.JSON(400, gin.H{"error": "invalid source"})
		return
	}
	err := a.db.QueryRow(ctx, `
        insert into tickets (id, number, title, description, requester_id, priority, urgency, category, subcategory, status, source, custom_json)
        values (gen_random_uuid(), 'TKT-' || to_char(nextval('ticket_seq'), 'FM000000'), $1, $2, $3, $4, $5, $6, $7, $8, $9, coalesce($10::jsonb,'{}'::jsonb))
        returning id, number, status`,
		in.Title, in.Description, in.RequesterID, in.Priority, in.Urgency, in.Category, in.Subcategory, status, source, toJSON(in.CustomJSON)).Scan(&id, &number, &status)
	if err != nil {
		c.JSON(500, gin.H{"error": err.Error()})
		return
	}
	a.addStatusHistory(ctx, id, "", status, u.ID)
	a.audit(c, "user", u.ID, "ticket", id, "create", gin.H{"title": in.Title, "requester_id": in.RequesterID})
	a.recordTicketEvent(ctx, id, "create", u.ID, gin.H{"title": in.Title, "requester_id": in.RequesterID})
	var requesterEmail string
	_ = a.db.QueryRow(ctx, "select coalesce(email,'') from users where id=$1", in.RequesterID).Scan(&requesterEmail)
	if requesterEmail != "" {
		a.enqueueEmail(ctx, requesterEmail, "ticket_created", gin.H{"Number": number})
	}
	handlers.PublishEvent(ctx, a.q, handlers.Event{Type: "ticket_created", Data: map[string]interface{}{"id": id}})
	c.JSON(201, gin.H{"id": id, "number": number, "status": status})
}

func toJSON(v interface{}) *string {
	if v == nil {
		return nil
	}
	b, _ := json.Marshal(v)
	s := string(b)
	return &s
}

func (a *App) recordTicketEvent(ctx context.Context, ticketID, action, actorID string, diff interface{}) {
	if ticketID == "" || action == "" {
		return
	}
	diffJSON, _ := json.Marshal(diff)
	_, _ = a.db.Exec(ctx, `insert into ticket_events (ticket_id, action, actor_id, diff_json) values ($1,$2,$3,$4)`,
		ticketID, action, nullable(actorID), diffJSON)
}

func (a *App) audit(c *gin.Context, actorType, actorID, entityType, entityID, action string, diff interface{}) {
	ctx := c.Request.Context()
	var prevHash *string
	_ = a.db.QueryRow(ctx, "select hash from audit_events order by at desc limit 1").Scan(&prevHash)
	diffJSON, _ := json.Marshal(diff)
	data := append([]byte{}, diffJSON...)
	if prevHash != nil {
		data = append(data, []byte(*prevHash)...)
	}
	h := sha256.Sum256(data)
	hash := fmt.Sprintf("%x", h[:])
	_, _ = a.db.Exec(ctx, `insert into audit_events (actor_type, actor_id, entity_type, entity_id, action, diff_json, ip, ua, hash, prev_hash)
        values ($1,$2,$3,$4,$5,$6,$7,$8,$9,$10)`,
		actorType, actorID, entityType, entityID, action, diffJSON, c.ClientIP(), c.Request.UserAgent(), hash, prevHash)
}

func (a *App) enqueueEmail(ctx context.Context, to, template string, data interface{}) {
	if a.q == nil {
		return
	}
	job := struct {
		Type string      `json:"type"`
		Data interface{} `json:"data"`
	}{
		Type: "send_email",
		Data: struct {
			To       string      `json:"to"`
			Template string      `json:"template"`
			Data     interface{} `json:"data"`
		}{to, template, data},
	}
	b, err := json.Marshal(job)
	if err != nil {
		log.Error().Err(err).Msg("marshal email job")
		return
	}
	if err := a.q.RPush(ctx, "jobs", b).Err(); err != nil {
		log.Error().Err(err).Msg("enqueue job")
	}
	size, _ := a.q.LLen(ctx, "jobs").Result()
	handlers.PublishEvent(ctx, a.q, handlers.Event{Type: "queue_changed", Data: map[string]interface{}{"size": size}})
}

func (a *App) addStatusHistory(ctx context.Context, ticketID, from, to, actorID string) {
	if !enumContains(statusEnum, to) || (from != "" && !enumContains(statusEnum, from)) {
		return
	}
	_, _ = a.db.Exec(ctx, `insert into ticket_status_history (ticket_id, from_status, to_status, actor_id) values ($1,$2,$3,$4)`, ticketID, nullable(from), to, nullable(actorID))
}

func nullable(s string) interface{} {
	if s == "" {
		return nil
	}
	return s
}

func (a *App) getTicket(c *gin.Context) {
	id := c.Param("id")
	ctx := c.Request.Context()
	var t Ticket
	var customJSON []byte
	var policyID *string
	var respMS, resMS *int64
	var paused *bool
	var reason *string
	var respTarget, resTarget *int32
	err := a.db.QueryRow(ctx, `
       select t.id, t.number, t.title, coalesce(t.description,''), t.requester_id, t.assignee_id, t.team_id, t.priority,
              t.urgency, t.category, t.subcategory, t.status, t.scheduled_at, t.due_at, t.source, t.custom_json, t.created_at, t.updated_at,
              sc.policy_id, sc.response_elapsed_ms, sc.resolution_elapsed_ms, sc.paused, sc.reason,
              sp.response_target_mins, sp.resolution_target_mins
       from tickets t
       left join ticket_sla_clocks sc on sc.ticket_id = t.id
       left join sla_policies sp on sp.id = sc.policy_id
       where t.id=$1`, id).
		Scan(&t.ID, &t.Number, &t.Title, &t.Description, &t.RequesterID, &t.AssigneeID, &t.TeamID, &t.Priority, &t.Urgency,
			&t.Category, &t.Subcategory, &t.Status, &t.ScheduledAt, &t.DueAt, &t.Source, &customJSON, &t.CreatedAt, &t.UpdatedAt,
			&policyID, &respMS, &resMS, &paused, &reason, &respTarget, &resTarget)
	if err != nil {
		c.JSON(404, gin.H{"error": "not found"})
		return
	}
	t.CustomJSON = jsonRaw(customJSON)
	if policyID != nil {
		t.SLA = &SLAStatus{
			PolicyID:             *policyID,
			ResponseElapsedMS:    derefInt64(respMS),
			ResolutionElapsedMS:  derefInt64(resMS),
			ResponseTargetMins:   int(derefInt32(resTarget)),
			ResolutionTargetMins: int(derefInt32(respTarget)),
			Paused:               paused != nil && *paused,
			Reason:               reason,
		}
	}
	c.JSON(200, t)
}

type patchTicketReq struct {
	// Accept both title-case and lowercase to avoid breaking existing clients
	Status      *string     `json:"status" binding:"omitempty,oneof=New new Open open Pending pending Resolved resolved Closed closed"`
	AssigneeID  *string     `json:"assignee_id"`
	Priority    *int16      `json:"priority" binding:"omitempty,oneof=1 2 3 4"`
	Urgency     *int16      `json:"urgency" binding:"omitempty,oneof=1 2 3 4"`
	ScheduledAt *time.Time  `json:"scheduled_at"`
	DueAt       *time.Time  `json:"due_at"`
	CustomJSON  interface{} `json:"custom_json"`
}

func (a *App) updateTicket(c *gin.Context) {
	id := c.Param("id")
	var in patchTicketReq
	if err := c.ShouldBindJSON(&in); err != nil {
		c.JSON(400, gin.H{"error": err.Error()})
		return
	}
	// Normalize status to Title-case for storage and consistency
	if in.Status != nil {
		switch strings.ToLower(*in.Status) {
		case "new":
			s := "New"
			in.Status = &s
		case "open":
			s := "Open"
			in.Status = &s
		case "pending":
			s := "Pending"
			in.Status = &s
		case "resolved":
			s := "Resolved"
			in.Status = &s
		case "closed":
			s := "Closed"
			in.Status = &s
		}
	}
	u := c.MustGet("user").(AuthUser)
	ctx := c.Request.Context()
	var oldStatus, number, requesterEmail string
	_ = a.db.QueryRow(ctx, "select status, number, (select coalesce(email,'') from users where id=requester_id) from tickets where id=$1", id).Scan(&oldStatus, &number, &requesterEmail)

	_, err := a.db.Exec(ctx, `
        update tickets set
            status = coalesce($1, status),
            assignee_id = coalesce($2::uuid, assignee_id),
            priority = coalesce($3, priority),
            urgency = coalesce($4, urgency),
            scheduled_at = coalesce($5, scheduled_at),
            due_at = coalesce($6, due_at),
            custom_json = coalesce($7::jsonb, custom_json),
            updated_at = now()
        where id=$8
    `, in.Status, in.AssigneeID, in.Priority, in.Urgency, in.ScheduledAt, in.DueAt, toJSON(in.CustomJSON), id)
	if err != nil {
		c.JSON(500, gin.H{"error": err.Error()})
		return
	}
	if in.Status != nil && oldStatus != *in.Status {
		a.addStatusHistory(ctx, id, oldStatus, *in.Status, u.ID)
	}
	diff := gin.H{}
	if in.Status != nil {
		diff["status"] = *in.Status
	}
	if in.AssigneeID != nil {
		diff["assignee_id"] = *in.AssigneeID
	}
	if in.Priority != nil {
		diff["priority"] = *in.Priority
	}
	if in.Urgency != nil {
		diff["urgency"] = *in.Urgency
	}
	if in.ScheduledAt != nil {
		diff["scheduled_at"] = in.ScheduledAt
	}
	if in.DueAt != nil {
		diff["due_at"] = in.DueAt
	}
	if in.CustomJSON != nil {
		diff["custom_json"] = in.CustomJSON
	}
	a.audit(c, "user", u.ID, "ticket", id, "update", diff)
	a.recordTicketEvent(ctx, id, "update", u.ID, diff)
	if requesterEmail != "" {
		if in.Status != nil && *in.Status == "Resolved" && oldStatus != *in.Status {
			b := make([]byte, 16)
			if _, err := rand.Read(b); err == nil {
				token := hex.EncodeToString(b)
				_, _ = a.db.Exec(ctx, `update tickets set csat_token=$1, csat_score=null where id=$2`, token, id)
				data := gin.H{
					"Number":  number,
					"CSATURL": fmt.Sprintf("/csat/%s", token),
				}
				a.enqueueEmail(ctx, requesterEmail, "ticket_resolved", data)
			}
		} else {
			a.enqueueEmail(ctx, requesterEmail, "ticket_updated", gin.H{"Number": number})
		}
	}
	handlers.PublishEvent(ctx, a.q, handlers.Event{Type: "ticket_updated", Data: map[string]interface{}{"id": id}})
	c.JSON(200, gin.H{"ok": true})
}

func (a *App) submitCSAT(c *gin.Context) {
	token := c.Param("token")
	score := c.PostForm("score")
	if score != "good" && score != "bad" {
		c.JSON(400, gin.H{"error": "invalid score"})
		return
	}
	ctx := c.Request.Context()
	res, err := a.db.Exec(ctx, `update tickets set csat_score=$1, csat_token=null where csat_token=$2 and csat_score is null`, score, token)
	if err != nil {
		c.JSON(500, gin.H{"error": err.Error()})
		return
	}
	if res.RowsAffected() == 0 {
		c.JSON(404, gin.H{"error": "invalid token"})
		return
	}
	c.JSON(200, gin.H{"ok": true})
}

func (a *App) csatForm(c *gin.Context) {
	c.Header("Content-Type", "text/html; charset=utf-8")
	c.String(200, `<!doctype html><html><body><form method="POST"><button name="score" value="good">Good</button><button name="score" value="bad">Bad</button></form></body></html>`)
}

type commentReq struct {
	BodyMD     string `json:"body_md" binding:"required"`
	IsInternal bool   `json:"is_internal"`
	// AuthorID is ignored server-side; author is derived from authenticated user
	AuthorID string `json:"author_id,omitempty"`
}

func (a *App) listComments(c *gin.Context) {
	id := c.Param("id")
	ctx := c.Request.Context()
	rows, err := a.db.Query(ctx, `
       select id, ticket_id, author_id, body_md, is_internal, created_at
       from ticket_comments
       where ticket_id=$1 and is_internal=false
       order by created_at
    `, id)
	if err != nil {
		c.JSON(500, gin.H{"error": err.Error()})
		return
	}
	defer rows.Close()
	var cs []Comment
	for rows.Next() {
		var cm Comment
		if err := rows.Scan(&cm.ID, &cm.TicketID, &cm.AuthorID, &cm.BodyMD, &cm.IsInternal, &cm.CreatedAt); err != nil {
			c.JSON(500, gin.H{"error": err.Error()})
			return
		}
		cs = append(cs, cm)
	}
	if err := rows.Err(); err != nil {
		c.JSON(500, gin.H{"error": err.Error()})
		return
	}
	c.JSON(200, cs)
}

func (a *App) addComment(c *gin.Context) {
	id := c.Param("id")
	var in commentReq
	if err := c.ShouldBindJSON(&in); err != nil {
		c.JSON(400, gin.H{"error": err.Error()})
		return
	}
	u := c.MustGet("user").(AuthUser)
	ctx := c.Request.Context()
	var cid string
	err := a.db.QueryRow(ctx, `
        insert into ticket_comments (id, ticket_id, author_id, body_md, is_internal)
        values (gen_random_uuid(), $1, $2, $3, $4) returning id
    `, id, u.ID, in.BodyMD, in.IsInternal).Scan(&cid)
	if err != nil {
		c.JSON(500, gin.H{"error": err.Error()})
		return
	}
	a.audit(c, "user", u.ID, "ticket", id, "comment_add", gin.H{"comment_id": cid, "author_id": u.ID})
	a.recordTicketEvent(ctx, id, "comment_add", u.ID, gin.H{"comment_id": cid, "author_id": u.ID})
	c.JSON(201, gin.H{"id": cid})
}

// ===== Attachments =====
type presignReq struct {
	Filename string `json:"filename" binding:"required"`
	Bytes    int64  `json:"bytes" binding:"required"`
	Mime     string `json:"mime"`
}

func (a *App) presignAttachment(c *gin.Context) {
	if a.m == nil {
		c.JSON(500, gin.H{"error": "minio not configured"})
		return
	}
	var in presignReq
	if err := c.ShouldBindJSON(&in); err != nil {
		c.JSON(400, gin.H{"error": err.Error()})
		return
	}
	objectKey := uuid.New().String()
	url, err := a.m.PresignedPutObject(c.Request.Context(), a.cfg.MinIOBucket, objectKey, time.Minute)
	if err != nil {
		c.JSON(500, gin.H{"error": err.Error()})
		return
	}
	headers := map[string]string{}
	if in.Mime != "" {
		headers["Content-Type"] = in.Mime
	}
	c.JSON(201, gin.H{"upload_url": url.String(), "headers": headers, "attachment_id": objectKey})
}

type finalizeReq struct {
	AttachmentID string `json:"attachment_id" binding:"required"`
	Filename     string `json:"filename" binding:"required"`
	Bytes        int64  `json:"bytes" binding:"required"`
	Mime         string `json:"mime"`
}

func (a *App) finalizeAttachment(c *gin.Context) {
	if a.m == nil {
		c.JSON(500, gin.H{"error": "minio not configured"})
		return
	}
	ticketID := c.Param("id")
	u := c.MustGet("user").(AuthUser)
	var in finalizeReq
	if err := c.ShouldBindJSON(&in); err != nil {
		c.JSON(400, gin.H{"error": err.Error()})
		return
	}
	// Validate that the attachment ID is a UUID to prevent path traversal
	if _, err := uuid.Parse(strings.TrimSpace(in.AttachmentID)); err != nil {
		c.JSON(400, gin.H{"error": "invalid attachment_id"})
		return
	}
	ctx := c.Request.Context()
	info, err := a.m.StatObject(ctx, a.cfg.MinIOBucket, in.AttachmentID, minio.StatObjectOptions{})
	if err != nil || info.Size != in.Bytes {
		c.JSON(400, gin.H{"error": "upload incomplete"})
		return
	}
	_, err = a.db.Exec(ctx, `insert into attachments (id, ticket_id, uploader_id, object_key, filename, bytes, mime) values ($1,$2,$3,$4,$5,$6,$7)`,
		in.AttachmentID, ticketID, u.ID, in.AttachmentID, in.Filename, in.Bytes, in.Mime)
	if err != nil {
		c.JSON(500, gin.H{"error": err.Error()})
		return
	}
	a.audit(c, "user", u.ID, "ticket", ticketID, "attachment_add", gin.H{"attachment_id": in.AttachmentID})
	a.recordTicketEvent(ctx, ticketID, "attachment_add", u.ID, gin.H{"attachment_id": in.AttachmentID})
	c.JSON(201, gin.H{"id": in.AttachmentID})
}

func (a *App) listAttachments(c *gin.Context) {
	ticketID := c.Param("id")
	ctx := c.Request.Context()
	rows, err := a.db.Query(ctx, "select id, filename, bytes, mime, created_at from attachments where ticket_id=$1", ticketID)
	if err != nil {
		c.JSON(500, gin.H{"error": err.Error()})
		return
	}
	defer rows.Close()
	type Att struct {
		ID       string    `json:"id"`
		Filename string    `json:"filename"`
		Bytes    int64     `json:"bytes"`
		Mime     *string   `json:"mime"`
		Created  time.Time `json:"created_at"`
	}
	out := []Att{}
	for rows.Next() {
		var a Att
		if err := rows.Scan(&a.ID, &a.Filename, &a.Bytes, &a.Mime, &a.Created); err == nil {
			out = append(out, a)
		}
	}
	c.JSON(200, out)
}

// getAttachment streams the attachment file or redirects to object storage if configured.
func (a *App) getAttachment(c *gin.Context) {
	ticketID := c.Param("id")
	attID := c.Param("attID")
	ctx := c.Request.Context()
	var objectKey, filename string
	var mime *string
	err := a.db.QueryRow(ctx, "select object_key, filename, mime from attachments where id=$1 and ticket_id=$2", attID, ticketID).Scan(&objectKey, &filename, &mime)
	if err != nil {
		c.JSON(404, gin.H{"error": "not found"})
		return
	}
	// If MinIO endpoint is configured, generate a presigned URL and redirect.
	if a.cfg.MinIOEndpoint != "" {
		if mc, ok := a.m.(*minio.Client); ok {
			url, err := mc.PresignedGetObject(ctx, a.cfg.MinIOBucket, objectKey, time.Minute, nil)
			if err != nil {
				c.JSON(500, gin.H{"error": err.Error()})
				return
			}
			c.Redirect(http.StatusFound, url.String())
			return
		}
	}
	// Serve from filesystem store when configured
	if a.cfg.FileStorePath != "" {
		dir := a.cfg.FileStorePath
		if a.cfg.MinIOBucket != "" {
			dir = filepath.Join(dir, a.cfg.MinIOBucket)
		}
		// Safely join and ensure the final path stays within the base directory
		base := filepath.Clean(dir)
		fp := filepath.Join(base, objectKey)
		clean := filepath.Clean(fp)
		if !strings.HasPrefix(clean, base+string(os.PathSeparator)) && clean != base {
			c.JSON(404, gin.H{"error": "not found"})
			return
		}
		if mime != nil && *mime != "" {
			c.Header("Content-Type", *mime)
		} else {
			c.Header("Content-Type", "application/octet-stream")
		}
		c.Header("Content-Disposition", fmt.Sprintf("attachment; filename=\"%s\"", filename))
		c.File(clean)
		return
	}
	c.JSON(500, gin.H{"error": "object store not configured"})
}

func (a *App) deleteAttachment(c *gin.Context) {
	if a.m == nil {
		c.JSON(500, gin.H{"error": "minio not configured"})
		return
	}
	ticketID := c.Param("id")
	attID := c.Param("attID")
	u := c.MustGet("user").(AuthUser)
	ctx := c.Request.Context()
	var objectKey string
	err := a.db.QueryRow(ctx, "select object_key from attachments where id=$1 and ticket_id=$2", attID, ticketID).Scan(&objectKey)
	if err != nil {
		c.JSON(404, gin.H{"error": "not found"})
		return
	}
	_ = a.m.RemoveObject(ctx, a.cfg.MinIOBucket, objectKey, minio.RemoveObjectOptions{})
	_, err = a.db.Exec(ctx, "delete from attachments where id=$1", attID)
	if err != nil {
		c.JSON(500, gin.H{"error": err.Error()})
		return
	}
	a.audit(c, "user", u.ID, "ticket", ticketID, "attachment_delete", gin.H{"attachment_id": attID})
	a.recordTicketEvent(ctx, ticketID, "attachment_delete", u.ID, gin.H{"attachment_id": attID})
	c.JSON(200, gin.H{"ok": true})
}

// ===== Requesters =====
type createRequesterReq struct {
	Email       string `json:"email" binding:"required,email"`
	DisplayName string `json:"display_name" binding:"required"`
}

type updateRequesterReq struct {
	Email       *string `json:"email" binding:"omitempty,email"`
	DisplayName *string `json:"display_name"`
}

func (a *App) createRequester(c *gin.Context) {
	var in createRequesterReq
	if err := c.ShouldBindJSON(&in); err != nil {
		c.JSON(400, gin.H{"error": err.Error()})
		return
	}
	ctx := c.Request.Context()
	var id string
	err := a.db.QueryRow(ctx, `insert into users (id, email, display_name) values (gen_random_uuid(), $1, $2) returning id`, in.Email, in.DisplayName).Scan(&id)
	if err != nil {
		c.JSON(500, gin.H{"error": err.Error()})
		return
	}
	_, _ = a.db.Exec(ctx, `insert into user_roles (user_id, role_id) select $1, id from roles where name='requester' on conflict do nothing`, id)
	c.JSON(201, Requester{ID: id, Email: in.Email, DisplayName: in.DisplayName})
}

func (a *App) getRequester(c *gin.Context) {
	id := c.Param("id")
	ctx := c.Request.Context()
	var out Requester
	err := a.db.QueryRow(ctx, `select id, coalesce(email,''), coalesce(display_name,'') from users where id=$1`, id).Scan(&out.ID, &out.Email, &out.DisplayName)
	if err != nil {
		c.JSON(404, gin.H{"error": "not found"})
		return
	}
	c.JSON(200, out)
}

func (a *App) updateRequester(c *gin.Context) {
	id := c.Param("id")
	var in updateRequesterReq
	if err := c.ShouldBindJSON(&in); err != nil {
		c.JSON(400, gin.H{"error": err.Error()})
		return
	}
	ctx := c.Request.Context()
	var out Requester
	// Only allow updating users who have the requester role
	err := a.db.QueryRow(ctx, `
        update users
        set email = coalesce($1, email),
            display_name = coalesce($2, display_name),
            updated_at = now()
        where id = $3
          and exists (
            select 1
            from user_roles ur
            join roles r on r.id = ur.role_id
            where ur.user_id = $3 and r.name = 'requester'
          )
        returning id, coalesce(email,''), coalesce(display_name,'')
    `, in.Email, in.DisplayName, id).Scan(&out.ID, &out.Email, &out.DisplayName)
	if err != nil {
		if errors.Is(err, pgx.ErrNoRows) {
			c.JSON(404, gin.H{"error": "not found"})
			return
		}
		c.JSON(500, gin.H{"error": err.Error()})
		return
	}
	c.JSON(200, out)
}

// ===== Watchers =====
type watcherReq struct {
	UserID string `json:"user_id" binding:"required"`
}

func (a *App) listWatchers(c *gin.Context) {
	ticketID := c.Param("id")
	ctx := c.Request.Context()
	rows, err := a.db.Query(ctx, "select user_id from ticket_watchers where ticket_id=$1", ticketID)
	if err != nil {
		c.JSON(500, gin.H{"error": err.Error()})
		return
	}
	defer rows.Close()
	out := []string{}
	for rows.Next() {
		var uid string
		if err := rows.Scan(&uid); err == nil {
			out = append(out, uid)
		}
	}
	c.JSON(200, out)
}

func (a *App) addWatcher(c *gin.Context) {
	ticketID := c.Param("id")
	var in watcherReq
	if err := c.ShouldBindJSON(&in); err != nil {
		c.JSON(400, gin.H{"error": err.Error()})
		return
	}
	u := c.MustGet("user").(AuthUser)
	ctx := c.Request.Context()
	_, err := a.db.Exec(ctx, "insert into ticket_watchers (ticket_id, user_id) values ($1,$2) on conflict do nothing", ticketID, in.UserID)
	if err != nil {
		c.JSON(500, gin.H{"error": err.Error()})
		return
	}
	a.audit(c, "user", u.ID, "ticket", ticketID, "watcher_add", gin.H{"user_id": in.UserID})
	a.recordTicketEvent(ctx, ticketID, "watcher_add", u.ID, gin.H{"user_id": in.UserID})
	c.JSON(201, gin.H{"ok": true})
}

func (a *App) removeWatcher(c *gin.Context) {
	ticketID := c.Param("id")
	watcherID := c.Param("userID")
	u := c.MustGet("user").(AuthUser)
	ctx := c.Request.Context()
	_, err := a.db.Exec(ctx, "delete from ticket_watchers where ticket_id=$1 and user_id=$2", ticketID, watcherID)
	if err != nil {
		c.JSON(500, gin.H{"error": err.Error()})
		return
	}
	a.audit(c, "user", u.ID, "ticket", ticketID, "watcher_remove", gin.H{"user_id": watcherID})
	a.recordTicketEvent(ctx, ticketID, "watcher_remove", u.ID, gin.H{"user_id": watcherID})
	c.JSON(200, gin.H{"ok": true})
}

// ===== Metrics =====

// metricsSLA returns SLA attainment statistics.
func (a *App) metricsSLA(c *gin.Context) {
	ctx := c.Request.Context()
	var met, total int
	err := a.db.QueryRow(ctx, `
               select
                       count(*) filter (where tsc.resolution_elapsed_ms <= sp.resolution_target_mins * 60000) as met,
                       count(*) as total
               from ticket_sla_clocks tsc
               join tickets t on t.id = tsc.ticket_id
               join sla_policies sp on sp.id = tsc.policy_id
               where t.status = 'Resolved'
       `).Scan(&met, &total)
	if err != nil {
		c.JSON(500, gin.H{"error": "sla query"})
		return
	}
	attainment := 0.0
	if total > 0 {
		attainment = float64(met) / float64(total)
	}
	c.JSON(200, gin.H{"total": total, "met": met, "sla_attainment": attainment})
}

// metricsResolution returns average resolution time in milliseconds.
func (a *App) metricsResolution(c *gin.Context) {
	ctx := c.Request.Context()
	var avg sql.NullFloat64
	err := a.db.QueryRow(ctx, `
               select avg(tsc.resolution_elapsed_ms)
               from ticket_sla_clocks tsc
               join tickets t on t.id = tsc.ticket_id
               where t.status = 'Resolved' and tsc.resolution_elapsed_ms > 0
       `).Scan(&avg)
	if err != nil {
		c.JSON(500, gin.H{"error": "resolution query"})
		return
	}
	c.JSON(200, gin.H{"avg_resolution_ms": avg.Float64})
}

// metricsTicketVolume returns ticket counts per day for the last 30 days.
func (a *App) metricsTicketVolume(c *gin.Context) {
	ctx := c.Request.Context()
	rows, err := a.db.Query(ctx, `
               select date_trunc('day', created_at)::date as day, count(*)
               from tickets
               group by day
               order by day desc
               limit 30
       `)
	if err != nil {
		c.JSON(500, gin.H{"error": "volume query"})
		return
	}
	defer rows.Close()
	type dayCount struct {
		Day   time.Time `json:"day"`
		Count int       `json:"count"`
	}
	out := []dayCount{}
	for rows.Next() {
		var dc dayCount
		if err := rows.Scan(&dc.Day, &dc.Count); err == nil {
			out = append(out, dc)
		}
	}
	c.JSON(200, gin.H{"daily": out})
}

// ===== Exports =====
const exportSyncLimit = 100

type exportTicketsReq struct {
	IDs []string `json:"ids" binding:"required"`
}

func (a *App) exportTickets(c *gin.Context) {
	if a.m == nil {
		c.JSON(500, gin.H{"error": "minio not configured"})
		return
	}
	var in exportTicketsReq
	if err := c.ShouldBindJSON(&in); err != nil || len(in.IDs) == 0 {
		c.JSON(400, gin.H{"error": "ids required"})
		return
	}
	ctx := c.Request.Context()
	placeholders := make([]string, len(in.IDs))
	args := make([]any, len(in.IDs))
	for i, id := range in.IDs {
		placeholders[i] = fmt.Sprintf("$%d", i+1)
		args[i] = id
	}
	countQ := fmt.Sprintf("select count(*) from tickets where id in (%s)", strings.Join(placeholders, ","))
	var count int
	if err := a.db.QueryRow(ctx, countQ, args...).Scan(&count); err != nil {
		c.JSON(500, gin.H{"error": err.Error()})
		return
	}
	if count > exportSyncLimit {
		if a.q == nil {
			c.JSON(500, gin.H{"error": "queue not configured"})
			return
		}
		u, _ := c.Get("user")
		auth := u.(AuthUser)
		jobID := uuid.New().String()
		job := struct {
			ID   string      `json:"id"`
			Type string      `json:"type"`
			Data interface{} `json:"data"`
		}{
			ID:   jobID,
			Type: "export_tickets",
			Data: struct {
				IDs       []string `json:"ids"`
				Requester string   `json:"requester"`
			}{in.IDs, auth.ID},
		}
		jb, err := json.Marshal(job)
		if err != nil {
			c.JSON(500, gin.H{"error": "marshal job"})
			return
		}
		status := struct {
			Requester string `json:"requester"`
			Status    string `json:"status"`
		}{auth.ID, "queued"}
		sb, _ := json.Marshal(status)
		if err := a.q.Set(ctx, "export_tickets:"+jobID, sb, 0).Err(); err != nil {
			c.JSON(500, gin.H{"error": "redis"})
			return
		}
		if err := a.q.RPush(ctx, "jobs", jb).Err(); err != nil {
			c.JSON(500, gin.H{"error": "enqueue"})
			return
		}
		size, _ := a.q.LLen(ctx, "jobs").Result()
		handlers.PublishEvent(ctx, a.q, handlers.Event{Type: "queue_changed", Data: map[string]interface{}{"size": size}})
		c.JSON(202, gin.H{"job_id": jobID})
		return
	}
	q := fmt.Sprintf("select id, number, title, status, priority from tickets where id in (%s)", strings.Join(placeholders, ","))
	rows, err := a.db.Query(ctx, q, args...)
	if err != nil {
		c.JSON(500, gin.H{"error": err.Error()})
		return
	}
	defer rows.Close()
	buf := &bytes.Buffer{}
	w := csv.NewWriter(buf)
	_ = w.Write([]string{"id", "number", "title", "status", "priority"})
	for rows.Next() {
		var id, number, title, status string
		var priority int16
		if err := rows.Scan(&id, &number, &title, &status, &priority); err != nil {
			c.JSON(500, gin.H{"error": err.Error()})
			return
		}
		_ = w.Write([]string{id, number, title, status, strconv.Itoa(int(priority))})
	}
	w.Flush()
	objectKey := uuid.New().String() + ".csv"
	_, err = a.m.PutObject(ctx, a.cfg.MinIOBucket, objectKey, bytes.NewReader(buf.Bytes()), int64(buf.Len()), minio.PutObjectOptions{ContentType: "text/csv"})
	if err != nil {
		c.JSON(500, gin.H{"error": err.Error()})
		return
	}
	if mc, ok := a.m.(*minio.Client); ok {
		url, err := mc.PresignedGetObject(ctx, a.cfg.MinIOBucket, objectKey, time.Minute, nil)
		if err != nil {
			c.JSON(500, gin.H{"error": err.Error()})
			return
		}
		c.JSON(200, gin.H{"url": url.String()})
		return
	}
	scheme := "http"
	if a.cfg.MinIOUseSSL {
		scheme = "https"
	}
	url := fmt.Sprintf("%s://%s/%s/%s", scheme, a.cfg.MinIOEndpoint, a.cfg.MinIOBucket, objectKey)
	c.JSON(200, gin.H{"url": url})
}

func (a *App) exportTicketsStatus(c *gin.Context) {
	if a.q == nil {
		c.JSON(500, gin.H{"error": "queue not configured"})
		return
	}
	jobID := c.Param("job_id")
	ctx := c.Request.Context()
	val, err := a.q.Get(ctx, "export_tickets:"+jobID).Result()
	if err == redis.Nil {
		c.JSON(404, gin.H{"error": "not found"})
		return
	}
	if err != nil {
		c.JSON(500, gin.H{"error": "redis"})
		return
	}
	var st struct {
		Requester string `json:"requester"`
		Status    string `json:"status"`
		URL       string `json:"url"`
		ObjectKey string `json:"object_key"`
		Error     string `json:"error"`
	}
	if err := json.Unmarshal([]byte(val), &st); err != nil {
		c.JSON(500, gin.H{"error": "decode"})
		return
	}
	u, _ := c.Get("user")
	auth := u.(AuthUser)
	if st.Requester != auth.ID {
		c.JSON(404, gin.H{"error": "not found"})
		return
	}
	if st.Status != "done" {
		out := gin.H{"status": st.Status}
		if st.Error != "" {
			out["error"] = st.Error
		}
		c.JSON(200, out)
		return
	}
	// Backward compatibility: if a URL was stored, return it.
	if st.URL != "" {
		c.JSON(200, gin.H{"url": st.URL})
		return
	}
	// Prefer on-demand signing using the stored object key.
	if st.ObjectKey == "" {
		c.JSON(500, gin.H{"error": "missing object key"})
		return
	}
	if mc, ok := a.m.(*minio.Client); ok {
		// Use a longer TTL so users have time to download.
		u, err := mc.PresignedGetObject(ctx, a.cfg.MinIOBucket, st.ObjectKey, 15*time.Minute, nil)
		if err != nil {
			c.JSON(500, gin.H{"error": "sign url"})
			return
		}
		c.JSON(200, gin.H{"url": u.String()})
		return
	}
	// Fallback to constructing a static URL when not using MinIO client.
	scheme := "http"
	if a.cfg.MinIOUseSSL {
		scheme = "https"
	}
	url := fmt.Sprintf("%s://%s/%s/%s", scheme, a.cfg.MinIOEndpoint, a.cfg.MinIOBucket, st.ObjectKey)
	c.JSON(200, gin.H{"url": url})
>>>>>>> 9ec5b588
}<|MERGE_RESOLUTION|>--- conflicted
+++ resolved
@@ -1,51 +1,48 @@
 package main
 
 import (
+	"bytes"
 	"context"
+	"crypto/rand"
+	"crypto/sha256"
+	"database/sql"
+	"embed"
+	"encoding/csv"
+	"encoding/hex"
+	"encoding/json"
+	"errors"
+	"fmt"
 	"io"
-<<<<<<< HEAD
-=======
 	"net"
 	"net/http"
 	"net/url"
->>>>>>> 9ec5b588
 	"os"
+	"path/filepath"
+	"reflect"
+	"strconv"
+	"strings"
 	"time"
 
 	"github.com/gin-gonic/gin"
+	"github.com/go-playground/validator/v10"
 	"github.com/golang-jwt/jwt/v5"
+	"github.com/google/uuid"
+	"github.com/jackc/pgx/v5"
+	"github.com/jackc/pgx/v5/pgconn"
 	"github.com/jackc/pgx/v5/pgxpool"
+	_ "github.com/jackc/pgx/v5/stdlib"
+	"github.com/joho/godotenv"
 	"github.com/lestrrat-go/jwx/v2/jwk"
 	"github.com/minio/minio-go/v7"
 	"github.com/minio/minio-go/v7/pkg/credentials"
-<<<<<<< HEAD
-=======
 	"github.com/pressly/goose/v3"
 	"github.com/prometheus/client_golang/prometheus/promhttp"
->>>>>>> 9ec5b588
 	"github.com/redis/go-redis/v9"
 	"github.com/rs/zerolog"
 	"github.com/rs/zerolog/log"
-
-	apppkg "github.com/mark3748/helpdesk-go/cmd/api/app"
-	attachmentspkg "github.com/mark3748/helpdesk-go/cmd/api/attachments"
-	authpkg "github.com/mark3748/helpdesk-go/cmd/api/auth"
-	commentspkg "github.com/mark3748/helpdesk-go/cmd/api/comments"
-	eventspkg "github.com/mark3748/helpdesk-go/cmd/api/events"
-	exportspkg "github.com/mark3748/helpdesk-go/cmd/api/exports"
-	handlers "github.com/mark3748/helpdesk-go/cmd/api/handlers"
-<<<<<<< HEAD
-	metricspkg "github.com/mark3748/helpdesk-go/cmd/api/metrics"
-	migratepkg "github.com/mark3748/helpdesk-go/cmd/api/migrations"
-	queuespkg "github.com/mark3748/helpdesk-go/cmd/api/queues"
-	requesterspkg "github.com/mark3748/helpdesk-go/cmd/api/requesters"
-	rolespkg "github.com/mark3748/helpdesk-go/cmd/api/roles"
-	ticketspkg "github.com/mark3748/helpdesk-go/cmd/api/tickets"
-	userspkg "github.com/mark3748/helpdesk-go/cmd/api/users"
-	watcherspkg "github.com/mark3748/helpdesk-go/cmd/api/watchers"
-)
-
-=======
+	"golang.org/x/crypto/bcrypt"
+
+    handlers "github.com/mark3748/helpdesk-go/cmd/api/handlers"
 	rateln "github.com/mark3748/helpdesk-go/internal/ratelimit"
 )
 
@@ -289,6 +286,16 @@
 	attRL     *rateln.Limiter
 }
 
+// settingsDB adapts this package's DB interface to the handlers.DB interface
+type settingsDB struct{ db DB }
+
+func (s settingsDB) QueryRow(ctx context.Context, sql string, args ...any) pgx.Row {
+    return s.db.QueryRow(ctx, sql, args...)
+}
+func (s settingsDB) Exec(ctx context.Context, sql string, args ...any) (pgconn.CommandTag, error) {
+    return s.db.Exec(ctx, sql, args...)
+}
+
 // NewApp constructs an App with injected dependencies and registers routes.
 func NewApp(cfg Config, db DB, keyf jwt.Keyfunc, store ObjectStore, q *redis.Client) *App {
 	a := &App{cfg: cfg, db: db, r: gin.New(), keyf: keyf, m: store, q: q}
@@ -304,8 +311,8 @@
 			a.attRL = rateln.New(q, cfg.AttachmentRateLimit, time.Minute, "attachments:")
 		}
 	}
-	handlers.InitSettings(cfg.LogPath)
-	handlers.EnqueueEmail = a.enqueueEmail
+    handlers.InitSettings(context.Background(), settingsDB{db: db}, cfg.LogPath)
+    handlers.EnqueueEmail = a.enqueueEmail
 	a.r.Use(gin.Recovery())
 	a.r.Use(gin.Logger())
 	a.r.Use(func(c *gin.Context) {
@@ -343,39 +350,79 @@
 	return a
 }
 
->>>>>>> 9ec5b588
 func main() {
-	cfg := apppkg.GetConfig()
+	cfg := getConfig()
 	writer := io.Writer(os.Stdout)
 	if cfg.Env == "dev" {
 		writer = zerolog.ConsoleWriter{Out: os.Stdout, TimeFormat: time.RFC3339}
+		gin.SetMode(gin.DebugMode)
+	} else {
+		gin.SetMode(gin.ReleaseMode)
+	}
+	if err := os.MkdirAll(cfg.LogPath, 0o755); err != nil {
+		log.Warn().Err(err).Str("dir", cfg.LogPath).Msg("using stdout for logs")
+	} else {
+		logFile := filepath.Join(cfg.LogPath, "api.log")
+		f, err := os.OpenFile(logFile, os.O_CREATE|os.O_WRONLY|os.O_APPEND, 0o644)
+		if err != nil {
+			log.Warn().Err(err).Str("path", logFile).Msg("using stdout for logs")
+		} else {
+			if cfg.Env == "dev" {
+				writer = zerolog.MultiLevelWriter(f, writer)
+			} else {
+				writer = f
+			}
+			defer f.Close()
+		}
 	}
 	log.Logger = zerolog.New(writer).With().Timestamp().Logger()
 
+	// DB connect
 	ctx := context.Background()
-
-	db, err := pgxpool.New(ctx, cfg.DatabaseURL)
+	pool, err := pgxpool.New(ctx, cfg.DatabaseURL)
 	if err != nil {
 		log.Fatal().Err(err).Msg("db connect")
 	}
-	defer db.Close()
-
-	// Apply embedded migrations then init settings row
-	if err := migratepkg.Apply(ctx, db); err != nil {
-		log.Fatal().Err(err).Msg("migrate")
-	}
-	handlers.InitSettings(ctx, db, cfg.LogPath)
-
+	defer pool.Close()
+
+	// Migrate (embedded goose) using pgx stdlib driver
+	goose.SetBaseFS(migrationsFS)
+	if err := goose.SetDialect("postgres"); err != nil {
+		log.Fatal().Err(err).Msg("goose dialect")
+	}
+	sqldb, err := sql.Open("pgx", cfg.DatabaseURL)
+	if err != nil {
+		log.Fatal().Err(err).Msg("sql open for goose")
+	}
+	defer sqldb.Close()
+	if err := goose.UpContext(ctx, sqldb, "migrations"); err != nil {
+		log.Fatal().Err(err).Msg("migrate up")
+	}
+
+	// JWKS-backed Keyfunc
 	var keyf jwt.Keyfunc
 	if cfg.JWKSURL != "" {
-		set, err := jwk.Fetch(ctx, cfg.JWKSURL)
+		// Fetch JWKS on startup and refresh periodically
+		httpClient := &http.Client{Timeout: 10 * time.Second}
+		set, err := jwk.Fetch(ctx, cfg.JWKSURL, jwk.WithHTTPClient(httpClient))
 		if err != nil {
-			log.Fatal().Err(err).Msg("jwks fetch")
-		}
-		keyf = func(tk *jwt.Token) (any, error) {
-			kid, _ := tk.Header["kid"].(string)
+			log.Fatal().Err(err).Str("jwks_url", cfg.JWKSURL).Msg("fetch jwks")
+		}
+		// simple periodic refresh
+		setPtr := &set
+		go func() {
+			ticker := time.NewTicker(10 * time.Minute)
+			defer ticker.Stop()
+			for range ticker.C {
+				if newSet, err := jwk.Fetch(context.Background(), cfg.JWKSURL, jwk.WithHTTPClient(httpClient)); err == nil {
+					*setPtr = newSet
+				}
+			}
+		}()
+		keyf = func(t *jwt.Token) (interface{}, error) {
+			kid, _ := t.Header["kid"].(string)
 			if kid != "" {
-				if key, ok := set.LookupKeyID(kid); ok {
+				if key, ok := (*setPtr).LookupKeyID(kid); ok {
 					var pub any
 					if err := key.Raw(&pub); err != nil {
 						return nil, err
@@ -383,8 +430,9 @@
 					return pub, nil
 				}
 			}
-			it := set.Iterate(ctx)
-			if it.Next(ctx) {
+			// fallback: use the first key in the set
+			it := (*setPtr).Iterate(context.Background())
+			if it.Next(context.Background()) {
 				pair := it.Pair()
 				if key, ok := pair.Value.(jwk.Key); ok {
 					var pub any
@@ -394,30 +442,17 @@
 					return pub, nil
 				}
 			}
-			return nil, jwt.ErrTokenSignatureInvalid
-		}
-	}
-
-	var store apppkg.ObjectStore
-	if cfg.FileStorePath != "" {
-		store = &apppkg.FsObjectStore{Base: cfg.FileStorePath}
-	} else if cfg.MinIOEndpoint != "" {
-		mc, err := minio.New(cfg.MinIOEndpoint, &minio.Options{
+			return nil, fmt.Errorf("no jwk for kid: %s", kid)
+		}
+	}
+
+	var mc *minio.Client
+	if cfg.MinIOEndpoint != "" {
+		mc, err = minio.New(cfg.MinIOEndpoint, &minio.Options{
 			Creds:  credentials.NewStaticV4(cfg.MinIOAccess, cfg.MinIOSecret, ""),
 			Secure: cfg.MinIOUseSSL,
 		})
 		if err != nil {
-<<<<<<< HEAD
-			log.Error().Err(err).Msg("minio init")
-		} else {
-			store = mc
-		}
-	}
-
-	rdb := redis.NewClient(&redis.Options{Addr: cfg.RedisAddr})
-	if err := rdb.Ping(ctx).Err(); err != nil {
-		log.Error().Err(err).Msg("redis ping failed")
-=======
 			log.Fatal().Err(err).Msg("minio init")
 		}
 	}
@@ -566,13 +601,19 @@
 	candidates := []string{}
 	if a.cfg.OpenAPISpecPath != "" {
 		candidates = append(candidates, a.cfg.OpenAPISpecPath)
->>>>>>> 9ec5b588
-	}
-	defer rdb.Close()
-
-<<<<<<< HEAD
-	a := apppkg.NewApp(cfg, db, keyf, store, rdb)
-=======
+	}
+	// Common defaults for dev and container images
+	candidates = append(candidates, "docs/openapi.yaml", "/opt/helpdesk/docs/openapi.yaml")
+	for _, p := range candidates {
+		b, err := os.ReadFile(p)
+		if err == nil {
+			c.Data(200, "application/yaml", b)
+			return
+		}
+	}
+	c.JSON(404, gin.H{"error": "openapi spec not found"})
+}
+
 func (a *App) readyz(c *gin.Context) {
 	ctx, cancel := context.WithTimeout(context.Background(), 5*time.Second)
 	defer cancel()
@@ -649,140 +690,184 @@
 	DisplayName string   `json:"display_name"`
 	Roles       []string `json:"roles"`
 }
->>>>>>> 9ec5b588
-
-	// Serve OpenAPI spec and Swagger UI
-	a.R.GET("/openapi.yaml", func(c *gin.Context) {
-		// Resolve spec path: env override, repo-local, then image path
-		candidates := []string{}
-		if cfg.OpenAPISpecPath != "" {
-			candidates = append(candidates, cfg.OpenAPISpecPath)
-		}
-		candidates = append(candidates, "docs/openapi.yaml", "/opt/helpdesk/docs/openapi.yaml")
-		var content []byte
-		for _, p := range candidates {
-			if p == "" {
-				continue
-			}
-			if b, err := os.ReadFile(p); err == nil {
-				content = b
-				break
-			}
-		}
-		if len(content) == 0 {
-			c.AbortWithStatusJSON(404, gin.H{"error": "openapi not found"})
-			return
-		}
-		c.Data(200, "application/yaml", content)
-	})
-	// Conditionally serve local swagger assets if present; fall back to CDN via /docs page
-	if _, err := os.Stat("/opt/helpdesk/swagger"); err == nil {
-		a.R.Static("/swagger", "/opt/helpdesk/swagger")
-	}
-<<<<<<< HEAD
-	a.R.GET("/docs", func(c *gin.Context) {
-		html := `<!doctype html>
-<html>
-  <head>
-    <meta charset="utf-8" />
-    <title>Helpdesk API Docs</title>
-    <link rel="stylesheet" href="/swagger/swagger-ui.css" />
-    <style>body{margin:0} .swagger-ui .topbar{display:none}</style>
-  </head>
-  <body>
-    <div id="swagger-ui"></div>
-    <script src="/swagger/swagger-ui-bundle.js"></script>
-    <script src="/swagger/swagger-ui-standalone-preset.js"></script>
-    <script>
-      (function(){
-        function boot(){
-          if (!window.SwaggerUIBundle){ setTimeout(boot, 50); return }
-          window.ui = SwaggerUIBundle({
-            url: '/openapi.yaml',
-            dom_id: '#swagger-ui',
-            presets: [SwaggerUIBundle.presets.apis, SwaggerUIStandalonePreset],
-            layout: 'StandaloneLayout'
-          });
-        }
-        boot();
-      })();
-    </script>
-  </body>
-</html>`
-		c.Data(200, "text/html; charset=utf-8", []byte(html))
-	})
-
-	// Public and authenticated API endpoints are mounted under /api
-	api := a.R.Group("/api")
-	api.GET("/healthz", func(c *gin.Context) { c.JSON(200, gin.H{"ok": true}) })
-	// Basic auth endpoints
-	api.POST("/login", authpkg.Login(a))
-	api.POST("/logout", authpkg.Logout())
-
-	// Public SSE (requires auth cookie; still under auth group)
-	// NOTE: Expose under authenticated group to include auth middleware
-	// so the cookie is validated before streaming.
-	// We'll attach it below under auth.
-
-	auth := api.Group("/")
-	auth.Use(authpkg.Middleware(a))
-
-	// Settings/admin endpoints
-	// Keep GetSettings visible to authenticated users; restrict writes to admin
-	// to align with internal UI expectations.
-	auth.GET("/settings", handlers.GetSettings(db))
-	auth.GET("/settings/oidc", authpkg.RequireRole("admin"), handlers.GetOIDCSettings(db))
-	auth.PUT("/settings/oidc", authpkg.RequireRole("admin"), handlers.PutOIDCSettings(db))
-	auth.POST("/settings/storage", authpkg.RequireRole("admin"), handlers.SaveStorageSettings(db))
-	auth.GET("/settings/mail", authpkg.RequireRole("admin"), handlers.GetMailSettings(db))
-	auth.PUT("/settings/mail", authpkg.RequireRole("admin"), handlers.PutMailSettings(db))
-	auth.POST("/settings/mail/test", authpkg.RequireRole("admin"), handlers.TestMailSettings(db))
-	auth.GET("/events", eventspkg.Stream(a))
-	auth.GET("/me", authpkg.Me)
-	auth.POST("/requesters", requesterspkg.Create(a))
-	auth.GET("/requesters/:id", requesterspkg.Get(a))
-	auth.PATCH("/requesters/:id", requesterspkg.Update(a))
-	auth.GET("/queues", authpkg.RequireRole("agent", "manager"), queuespkg.List(a))
-	auth.GET("/tickets", ticketspkg.List(a))
-	auth.POST("/tickets", ticketspkg.Create(a))
-	auth.GET("/tickets/:id", ticketspkg.Get(a))
-	auth.PATCH("/tickets/:id", authpkg.RequireRole("agent", "manager"), ticketspkg.Update(a))
-	auth.POST("/tickets/:id/assign", authpkg.RequireRole("agent", "manager"), ticketspkg.Assign(a))
-	auth.GET("/tickets/:id/comments", commentspkg.List(a))
-	auth.POST("/tickets/:id/comments", commentspkg.Add(a))
-	auth.GET("/tickets/:id/attachments", attachmentspkg.List(a))
-	auth.POST("/tickets/:id/attachments", attachmentspkg.Upload(a))
-	auth.GET("/tickets/:id/attachments/:attID", attachmentspkg.Get(a))
-	auth.DELETE("/tickets/:id/attachments/:attID", attachmentspkg.Delete(a))
-	auth.POST("/tickets/:id/attachments/presign-upload", attachmentspkg.PresignUpload(a))
-	auth.GET("/tickets/:id/attachments/:attID/presign-download", attachmentspkg.PresignDownload(a))
-	auth.GET("/tickets/:id/watchers", watcherspkg.List(a))
-	auth.POST("/tickets/:id/watchers", watcherspkg.Add(a))
-	auth.DELETE("/tickets/:id/watchers/:userID", watcherspkg.Remove(a))
-	// Metrics and analytics
-	auth.GET("/metrics/agent", authpkg.RequireRole("agent"), metricspkg.Agent(a))
-	auth.GET("/metrics/manager", authpkg.RequireRole("manager"), metricspkg.Manager(a))
-	auth.GET("/metrics/sla", authpkg.RequireRole("agent"), metricspkg.SLA(a))
-	auth.GET("/metrics/resolution", authpkg.RequireRole("agent"), metricspkg.Resolution(a))
-	auth.GET("/metrics/tickets", authpkg.RequireRole("agent"), metricspkg.TicketVolume(a))
-	auth.POST("/exports/tickets", authpkg.RequireRole("agent"), exportspkg.Tickets(a))
-
-	// Users listing (agent, manager, admin) and role management (admin only)
-	auth.GET("/users", authpkg.RequireRole("agent", "manager", "admin"), userspkg.List(a))
-	auth.GET("/users/:id", authpkg.RequireRole("agent", "manager", "admin"), userspkg.Get(a))
-	auth.POST("/users", authpkg.RequireRole("admin"), userspkg.CreateLocal(a))
-	auth.GET("/users/:id/roles", authpkg.RequireRole("admin"), authpkg.ListUserRoles(a))
-	auth.POST("/users/:id/roles", authpkg.RequireRole("admin"), authpkg.AddUserRole(a))
-	auth.DELETE("/users/:id/roles/:role", authpkg.RequireRole("admin"), authpkg.RemoveUserRole(a))
-	auth.GET("/roles", authpkg.RequireRole("admin"), rolespkg.List(a))
-
-	// Current user settings
-	auth.GET("/me/profile", userspkg.GetProfile(a))
-	auth.PATCH("/me/profile", userspkg.UpdateProfile(a))
-	auth.POST("/me/password", userspkg.ChangePassword(a))
-
-	a.R.Run(cfg.Addr)
-=======
+
+func (u AuthUser) GetRoles() []string { return u.Roles }
+
+func (a *App) authMiddleware() gin.HandlerFunc {
+	return func(c *gin.Context) {
+		// Testing bypass: allow unit tests to inject a user without JWKS/token.
+		if a.cfg.TestBypassAuth {
+			c.Set("user", AuthUser{
+				ID:          "test-user",
+				ExternalID:  "test",
+				Email:       "test@example.com",
+				DisplayName: "Test User",
+				Roles:       []string{"agent"},
+			})
+			c.Next()
+			return
+		}
+
+		if a.cfg.AuthMode == "local" {
+			tokenStr, err := c.Cookie("auth")
+			if err != nil || tokenStr == "" {
+				c.AbortWithStatusJSON(401, gin.H{"error": "missing auth cookie"})
+				return
+			}
+			token, err := jwt.Parse(tokenStr, func(t *jwt.Token) (interface{}, error) {
+				if _, ok := t.Method.(*jwt.SigningMethodHMAC); !ok {
+					return nil, fmt.Errorf("unexpected signing method")
+				}
+				return []byte(a.cfg.AuthLocalSecret), nil
+			})
+			if err != nil || !token.Valid {
+				c.AbortWithStatusJSON(401, gin.H{"error": "invalid token"})
+				return
+			}
+			claims, ok := token.Claims.(jwt.MapClaims)
+			if !ok {
+				c.AbortWithStatusJSON(401, gin.H{"error": "invalid claims"})
+				return
+			}
+			uid, _ := claims["sub"].(string)
+			ctx := c.Request.Context()
+			var userID, mail, displayName string
+			if err := a.db.QueryRow(ctx, "select id, coalesce(email,''), coalesce(display_name,'') from users where id=$1", uid).Scan(&userID, &mail, &displayName); err != nil {
+				c.AbortWithStatusJSON(401, gin.H{"error": "unknown user"})
+				return
+			}
+			rows, err := a.db.Query(ctx, "select r.name from user_roles ur join roles r on ur.role_id=r.id where ur.user_id=$1", userID)
+			if err != nil {
+				c.AbortWithStatusJSON(500, gin.H{"error": "role lookup"})
+				return
+			}
+			defer rows.Close()
+			roles := []string{}
+			for rows.Next() {
+				var role string
+				if err := rows.Scan(&role); err == nil {
+					roles = append(roles, role)
+				}
+			}
+			authUser := AuthUser{ID: userID, ExternalID: "", Email: mail, DisplayName: displayName, Roles: roles}
+			c.Set("user", authUser)
+			c.Next()
+			return
+		}
+
+		if a.keyf == nil {
+			c.AbortWithStatusJSON(500, gin.H{"error": "jwks not configured"})
+			return
+		}
+		auth := c.GetHeader("Authorization")
+		if !strings.HasPrefix(auth, "Bearer ") {
+			c.AbortWithStatusJSON(401, gin.H{"error": "missing bearer token"})
+			return
+		}
+		tokenStr := strings.TrimPrefix(auth, "Bearer ")
+		token, err := jwt.Parse(tokenStr, a.keyf)
+		if err != nil || !token.Valid {
+			c.AbortWithStatusJSON(401, gin.H{"error": "invalid token"})
+			return
+		}
+		claims, ok := token.Claims.(jwt.MapClaims)
+		if !ok {
+			c.AbortWithStatusJSON(401, gin.H{"error": "invalid claims"})
+			return
+		}
+		if iss, ok := claims["iss"].(string); ok && a.cfg.OIDCIssuer != "" && iss != a.cfg.OIDCIssuer {
+			c.AbortWithStatusJSON(401, gin.H{"error": "invalid issuer"})
+			return
+		}
+		sub, _ := claims["sub"].(string)
+		email, _ := claims["email"].(string)
+		name, _ := claims["name"].(string)
+
+		ctx := c.Request.Context()
+		var userID, mail, displayName string
+		err = a.db.QueryRow(ctx, "select id, coalesce(email,''), coalesce(display_name,'') from users where external_id=$1", sub).Scan(&userID, &mail, &displayName)
+		if err != nil {
+			if errors.Is(err, pgx.ErrNoRows) {
+				err = a.db.QueryRow(ctx, "insert into users (id, external_id, email, display_name) values (gen_random_uuid(), $1, $2, $3) returning id", sub, email, name).Scan(&userID)
+				if err != nil {
+					c.AbortWithStatusJSON(500, gin.H{"error": "user create"})
+					return
+				}
+				mail = email
+				displayName = name
+			} else {
+				c.AbortWithStatusJSON(500, gin.H{"error": "user lookup"})
+				return
+			}
+		}
+		rows, err := a.db.Query(ctx, "select r.name from user_roles ur join roles r on ur.role_id=r.id where ur.user_id=$1", userID)
+		if err != nil {
+			c.AbortWithStatusJSON(500, gin.H{"error": "role lookup"})
+			return
+		}
+		defer rows.Close()
+		roleSet := map[string]struct{}{}
+		for rows.Next() {
+			var role string
+			if err := rows.Scan(&role); err == nil {
+				roleSet[role] = struct{}{}
+			}
+		}
+		if gc := a.cfg.OIDCGroupClaim; gc != "" {
+			if v, ok := claims[gc]; ok {
+				switch g := v.(type) {
+				case []interface{}:
+					for _, it := range g {
+						if s, ok := it.(string); ok {
+							roleSet[s] = struct{}{}
+						}
+					}
+				case []string:
+					for _, s := range g {
+						roleSet[s] = struct{}{}
+					}
+				case string:
+					roleSet[g] = struct{}{}
+				}
+			}
+		}
+		roles := make([]string, 0, len(roleSet))
+		for r := range roleSet {
+			roles = append(roles, r)
+		}
+		authUser := AuthUser{ID: userID, ExternalID: sub, Email: mail, DisplayName: displayName, Roles: roles}
+		c.Set("user", authUser)
+		c.Next()
+	}
+}
+
+func seedLocalAdmin(ctx context.Context, db *pgxpool.Pool) error {
+	var exists bool
+	if err := db.QueryRow(ctx, "select exists(select 1 from users where lower(username)='admin')").Scan(&exists); err != nil {
+		return err
+	}
+	if exists {
+		return nil
+	}
+	pw := os.Getenv("ADMIN_PASSWORD")
+	if pw == "" {
+		// Generate a secure random password if not set
+		const pwLen = 16
+		b := make([]byte, pwLen)
+		if _, err := rand.Read(b); err != nil {
+			return fmt.Errorf("failed to generate random admin password: %w", err)
+		}
+		pw = hex.EncodeToString(b)
+		log.Warn().Str("username", "admin").Str("password", pw).Msg("No ADMIN_PASSWORD set, generated random admin password (dev only)")
+	}
+	hash, err := bcrypt.GenerateFromPassword([]byte(pw), bcrypt.DefaultCost)
+	if err != nil {
+		return err
+	}
+	var uid string
+	if err := db.QueryRow(ctx, "insert into users (id, username, email, display_name, password_hash) values (gen_random_uuid(), 'admin', 'admin@example.com', 'Admin', $1) returning id", string(hash)).Scan(&uid); err != nil {
+		return err
+	}
 	// Grant all roles to built-in admin (super user)
 	_, _ = db.Exec(ctx, `insert into user_roles (user_id, role_id)
 select $1, r.id from roles r on conflict do nothing`, uid)
@@ -2064,5 +2149,4 @@
 	}
 	url := fmt.Sprintf("%s://%s/%s/%s", scheme, a.cfg.MinIOEndpoint, a.cfg.MinIOBucket, st.ObjectKey)
 	c.JSON(200, gin.H{"url": url})
->>>>>>> 9ec5b588
 }