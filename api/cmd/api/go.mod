module github.com/you/helpdesk/api

<<<<<<< HEAD
go 1.23.0

toolchain go1.24.6

require (
	github.com/gin-gonic/gin v1.10.0
	github.com/golang-jwt/jwt/v5 v5.2.1
	github.com/google/uuid v1.6.0
	github.com/jackc/pgx/v5 v5.6.0
	github.com/joho/godotenv v1.5.1
	github.com/lestrrat-go/jwx/v2 v2.1.6
	github.com/minio/minio-go/v7 v7.0.68
	github.com/pressly/goose/v3 v3.20.0
	github.com/redis/go-redis/v9 v9.5.1
	github.com/rs/zerolog v1.32.0
=======
go 1.24.6

require (
	github.com/gin-gonic/gin v1.10.1
	github.com/golang-jwt/jwt/v5 v5.3.0
	github.com/google/uuid v1.6.0
	github.com/jackc/pgx/v5 v5.7.5
	github.com/joho/godotenv v1.5.1
	github.com/lestrrat-go/jwx/v2 v2.1.6
	github.com/minio/minio-go/v7 v7.0.95
	github.com/pressly/goose/v3 v3.25.0
	github.com/redis/go-redis/v9 v9.12.1
	github.com/rs/zerolog v1.34.0
>>>>>>> a48e8dc6
)

require (
	github.com/bytedance/sonic v1.11.6 // indirect
	github.com/bytedance/sonic/loader v0.1.1 // indirect
<<<<<<< HEAD
	github.com/cespare/xxhash/v2 v2.2.0 // indirect
=======
	github.com/cespare/xxhash/v2 v2.3.0 // indirect
>>>>>>> a48e8dc6
	github.com/cloudwego/base64x v0.1.4 // indirect
	github.com/cloudwego/iasm v0.2.0 // indirect
	github.com/decred/dcrd/dcrec/secp256k1/v4 v4.4.0 // indirect
	github.com/dgryski/go-rendezvous v0.0.0-20200823014737-9f7001d12a5f // indirect
	github.com/dustin/go-humanize v1.0.1 // indirect
	github.com/gabriel-vasile/mimetype v1.4.3 // indirect
	github.com/gin-contrib/sse v0.1.0 // indirect
<<<<<<< HEAD
	github.com/go-playground/locales v0.14.1 // indirect
	github.com/go-playground/universal-translator v0.18.1 // indirect
	github.com/go-playground/validator/v10 v10.20.0 // indirect
	github.com/goccy/go-json v0.10.3 // indirect
	github.com/jackc/pgpassfile v1.0.0 // indirect
	github.com/jackc/pgservicefile v0.0.0-20221227161230-091c0ba34f0a // indirect
	github.com/jackc/puddle/v2 v2.2.1 // indirect
	github.com/json-iterator/go v1.1.12 // indirect
	github.com/klauspost/compress v1.17.6 // indirect
	github.com/klauspost/cpuid/v2 v2.2.7 // indirect
=======
	github.com/go-ini/ini v1.67.0 // indirect
	github.com/go-playground/locales v0.14.1 // indirect
	github.com/go-playground/universal-translator v0.18.1 // indirect
	github.com/go-playground/validator/v10 v10.20.0 // indirect
	github.com/goccy/go-json v0.10.5 // indirect
	github.com/jackc/pgpassfile v1.0.0 // indirect
	github.com/jackc/pgservicefile v0.0.0-20240606120523-5a60cdf6a761 // indirect
	github.com/jackc/puddle/v2 v2.2.2 // indirect
	github.com/json-iterator/go v1.1.12 // indirect
	github.com/klauspost/compress v1.18.0 // indirect
	github.com/klauspost/cpuid/v2 v2.2.11 // indirect
>>>>>>> a48e8dc6
	github.com/kr/text v0.2.0 // indirect
	github.com/leodido/go-urn v1.4.0 // indirect
	github.com/lestrrat-go/blackmagic v1.0.3 // indirect
	github.com/lestrrat-go/httpcc v1.0.1 // indirect
	github.com/lestrrat-go/httprc v1.0.6 // indirect
	github.com/lestrrat-go/iter v1.0.2 // indirect
	github.com/lestrrat-go/option v1.0.1 // indirect
	github.com/mattn/go-colorable v0.1.13 // indirect
	github.com/mattn/go-isatty v0.0.20 // indirect
	github.com/mfridman/interpolate v0.0.2 // indirect
	github.com/minio/crc64nvme v1.0.2 // indirect
	github.com/minio/md5-simd v1.1.2 // indirect
	github.com/modern-go/concurrent v0.0.0-20180306012644-bacd9c7ef1dd // indirect
	github.com/modern-go/reflect2 v1.0.2 // indirect
	github.com/pelletier/go-toml/v2 v2.2.2 // indirect
<<<<<<< HEAD
	github.com/rogpeppe/go-internal v1.14.1 // indirect
	github.com/rs/xid v1.5.0 // indirect
	github.com/segmentio/asm v1.2.0 // indirect
	github.com/sethvargo/go-retry v0.2.4 // indirect
=======
	github.com/philhofer/fwd v1.2.0 // indirect
	github.com/rs/xid v1.6.0 // indirect
	github.com/segmentio/asm v1.2.0 // indirect
	github.com/sethvargo/go-retry v0.3.0 // indirect
	github.com/tinylib/msgp v1.3.0 // indirect
>>>>>>> a48e8dc6
	github.com/twitchyliquid64/golang-asm v0.15.1 // indirect
	github.com/ugorji/go/codec v1.2.12 // indirect
	go.uber.org/multierr v1.11.0 // indirect
	golang.org/x/arch v0.8.0 // indirect
<<<<<<< HEAD
	golang.org/x/crypto v0.32.0 // indirect
	golang.org/x/net v0.25.0 // indirect
	golang.org/x/sync v0.10.0 // indirect
	golang.org/x/sys v0.31.0 // indirect
	golang.org/x/text v0.21.0 // indirect
	google.golang.org/protobuf v1.34.1 // indirect
	gopkg.in/ini.v1 v1.67.0 // indirect
=======
	golang.org/x/crypto v0.40.0 // indirect
	golang.org/x/net v0.42.0 // indirect
	golang.org/x/sync v0.16.0 // indirect
	golang.org/x/sys v0.34.0 // indirect
	golang.org/x/text v0.27.0 // indirect
	google.golang.org/protobuf v1.34.1 // indirect
>>>>>>> a48e8dc6
	gopkg.in/yaml.v3 v3.0.1 // indirect
)<|MERGE_RESOLUTION|>--- conflicted
+++ resolved
@@ -1,23 +1,8 @@
 module github.com/you/helpdesk/api
 
-<<<<<<< HEAD
-go 1.23.0
+go 1.23
 
 toolchain go1.24.6
-
-require (
-	github.com/gin-gonic/gin v1.10.0
-	github.com/golang-jwt/jwt/v5 v5.2.1
-	github.com/google/uuid v1.6.0
-	github.com/jackc/pgx/v5 v5.6.0
-	github.com/joho/godotenv v1.5.1
-	github.com/lestrrat-go/jwx/v2 v2.1.6
-	github.com/minio/minio-go/v7 v7.0.68
-	github.com/pressly/goose/v3 v3.20.0
-	github.com/redis/go-redis/v9 v9.5.1
-	github.com/rs/zerolog v1.32.0
-=======
-go 1.24.6
 
 require (
 	github.com/gin-gonic/gin v1.10.1
@@ -30,17 +15,12 @@
 	github.com/pressly/goose/v3 v3.25.0
 	github.com/redis/go-redis/v9 v9.12.1
 	github.com/rs/zerolog v1.34.0
->>>>>>> a48e8dc6
 )
 
 require (
 	github.com/bytedance/sonic v1.11.6 // indirect
 	github.com/bytedance/sonic/loader v0.1.1 // indirect
-<<<<<<< HEAD
-	github.com/cespare/xxhash/v2 v2.2.0 // indirect
-=======
 	github.com/cespare/xxhash/v2 v2.3.0 // indirect
->>>>>>> a48e8dc6
 	github.com/cloudwego/base64x v0.1.4 // indirect
 	github.com/cloudwego/iasm v0.2.0 // indirect
 	github.com/decred/dcrd/dcrec/secp256k1/v4 v4.4.0 // indirect
@@ -48,18 +28,6 @@
 	github.com/dustin/go-humanize v1.0.1 // indirect
 	github.com/gabriel-vasile/mimetype v1.4.3 // indirect
 	github.com/gin-contrib/sse v0.1.0 // indirect
-<<<<<<< HEAD
-	github.com/go-playground/locales v0.14.1 // indirect
-	github.com/go-playground/universal-translator v0.18.1 // indirect
-	github.com/go-playground/validator/v10 v10.20.0 // indirect
-	github.com/goccy/go-json v0.10.3 // indirect
-	github.com/jackc/pgpassfile v1.0.0 // indirect
-	github.com/jackc/pgservicefile v0.0.0-20221227161230-091c0ba34f0a // indirect
-	github.com/jackc/puddle/v2 v2.2.1 // indirect
-	github.com/json-iterator/go v1.1.12 // indirect
-	github.com/klauspost/compress v1.17.6 // indirect
-	github.com/klauspost/cpuid/v2 v2.2.7 // indirect
-=======
 	github.com/go-ini/ini v1.67.0 // indirect
 	github.com/go-playground/locales v0.14.1 // indirect
 	github.com/go-playground/universal-translator v0.18.1 // indirect
@@ -71,7 +39,6 @@
 	github.com/json-iterator/go v1.1.12 // indirect
 	github.com/klauspost/compress v1.18.0 // indirect
 	github.com/klauspost/cpuid/v2 v2.2.11 // indirect
->>>>>>> a48e8dc6
 	github.com/kr/text v0.2.0 // indirect
 	github.com/leodido/go-urn v1.4.0 // indirect
 	github.com/lestrrat-go/blackmagic v1.0.3 // indirect
@@ -87,37 +54,20 @@
 	github.com/modern-go/concurrent v0.0.0-20180306012644-bacd9c7ef1dd // indirect
 	github.com/modern-go/reflect2 v1.0.2 // indirect
 	github.com/pelletier/go-toml/v2 v2.2.2 // indirect
-<<<<<<< HEAD
-	github.com/rogpeppe/go-internal v1.14.1 // indirect
-	github.com/rs/xid v1.5.0 // indirect
-	github.com/segmentio/asm v1.2.0 // indirect
-	github.com/sethvargo/go-retry v0.2.4 // indirect
-=======
 	github.com/philhofer/fwd v1.2.0 // indirect
 	github.com/rs/xid v1.6.0 // indirect
 	github.com/segmentio/asm v1.2.0 // indirect
 	github.com/sethvargo/go-retry v0.3.0 // indirect
 	github.com/tinylib/msgp v1.3.0 // indirect
->>>>>>> a48e8dc6
 	github.com/twitchyliquid64/golang-asm v0.15.1 // indirect
 	github.com/ugorji/go/codec v1.2.12 // indirect
 	go.uber.org/multierr v1.11.0 // indirect
 	golang.org/x/arch v0.8.0 // indirect
-<<<<<<< HEAD
-	golang.org/x/crypto v0.32.0 // indirect
-	golang.org/x/net v0.25.0 // indirect
-	golang.org/x/sync v0.10.0 // indirect
-	golang.org/x/sys v0.31.0 // indirect
-	golang.org/x/text v0.21.0 // indirect
-	google.golang.org/protobuf v1.34.1 // indirect
-	gopkg.in/ini.v1 v1.67.0 // indirect
-=======
 	golang.org/x/crypto v0.40.0 // indirect
 	golang.org/x/net v0.42.0 // indirect
 	golang.org/x/sync v0.16.0 // indirect
 	golang.org/x/sys v0.34.0 // indirect
 	golang.org/x/text v0.27.0 // indirect
 	google.golang.org/protobuf v1.34.1 // indirect
->>>>>>> a48e8dc6
 	gopkg.in/yaml.v3 v3.0.1 // indirect
 )