package main

import (
<<<<<<< HEAD
    "context"
    "encoding/json"
    "net/http"
    "net/http/httptest"
    "testing"
    "math"
)

func TestHealthz(t *testing.T) {
    cfg := Config{Env: "test"}
    app := NewApp(cfg, nil, nil, nil, nil)
=======
	"encoding/json"
	"net/http"
	"net/http/httptest"
	"testing"
)

func TestHealthz(t *testing.T) {
	cfg := Config{Env: "test"}
	app := NewApp(cfg, nil, nil, nil, nil)
>>>>>>> f297d19c

	rr := httptest.NewRecorder()
	req := httptest.NewRequest(http.MethodGet, "/healthz", nil)
	app.r.ServeHTTP(rr, req)

	if rr.Code != http.StatusOK {
		t.Fatalf("expected 200, got %d", rr.Code)
	}
	var body map[string]any
	if err := json.Unmarshal(rr.Body.Bytes(), &body); err != nil {
		t.Fatalf("invalid json: %v", err)
	}
	if ok, _ := body["ok"].(bool); !ok {
		t.Fatalf("expected ok=true in body, got: %v", body)
	}
}

func TestMe_BypassAuth(t *testing.T) {
<<<<<<< HEAD
    cfg := Config{Env: "test", TestBypassAuth: true}
    app := NewApp(cfg, nil, nil, nil, nil)
=======
	cfg := Config{Env: "test", TestBypassAuth: true}
	app := NewApp(cfg, nil, nil, nil, nil)
>>>>>>> f297d19c

	rr := httptest.NewRecorder()
	req := httptest.NewRequest(http.MethodGet, "/me", nil)
	app.r.ServeHTTP(rr, req)

	if rr.Code != http.StatusOK {
		t.Fatalf("expected 200, got %d", rr.Code)
	}
	var user AuthUser
	if err := json.Unmarshal(rr.Body.Bytes(), &user); err != nil {
		t.Fatalf("invalid json: %v", err)
	}
	if user.ID == "" || user.Email == "" {
		t.Fatalf("expected synthetic user, got: %+v", user)
	}
	// Should include agent role by default for bypass
	found := false
	for _, r := range user.Roles {
		if r == "agent" {
			found = true
			break
		}
	}
	if !found {
		t.Fatalf("expected role 'agent' in %+v", user.Roles)
	}
}

func TestMe_NoBypass_NoJWKS(t *testing.T) {
<<<<<<< HEAD
    cfg := Config{Env: "test", TestBypassAuth: false}
    app := NewApp(cfg, nil, nil, nil, nil)
=======
	cfg := Config{Env: "test", TestBypassAuth: false}
	app := NewApp(cfg, nil, nil, nil, nil)
>>>>>>> f297d19c

	rr := httptest.NewRecorder()
	req := httptest.NewRequest(http.MethodGet, "/me", nil)
	app.r.ServeHTTP(rr, req)

<<<<<<< HEAD
    if rr.Code != http.StatusInternalServerError {
        t.Fatalf("expected 500 due to missing JWKS, got %d", rr.Code)
    }
}

func TestEnqueueEmail_JSONMarshalError(t *testing.T) {
    // Create a minimal app instance without Redis (enqueueEmail will return early if q is nil)
    app := &App{}
    
    // Test that the function handles marshal errors gracefully
    // Use data that cannot be marshaled to JSON (e.g., a function or channel)
    ctx := context.Background()
    unmarshalableData := map[string]interface{}{
        "invalid": func() {}, // functions cannot be marshaled to JSON
    }
    
    // This should not panic, even with unmarshalable data and nil Redis client
    app.enqueueEmail(ctx, "test@example.com", "test_template", unmarshalableData)
}

func TestEnqueueEmail_InfinityError(t *testing.T) {
    // Another test with data that can't be marshaled (Infinity/NaN)
    app := &App{}
    ctx := context.Background()
    
    unmarshalableData := map[string]interface{}{
        "infinity": math.Inf(1),
        "nan":      math.NaN(),
    }
    
    // This should not panic and should handle the marshal error gracefully
    app.enqueueEmail(ctx, "test@example.com", "test_template", unmarshalableData)
}
=======
	if rr.Code != http.StatusInternalServerError {
		t.Fatalf("expected 500 due to missing JWKS, got %d", rr.Code)
	}
}
>>>>>>> f297d19c
<|MERGE_RESOLUTION|>--- conflicted
+++ resolved
@@ -1,20 +1,9 @@
 package main
 
 import (
-<<<<<<< HEAD
-    "context"
-    "encoding/json"
-    "net/http"
-    "net/http/httptest"
-    "testing"
-    "math"
-)
-
-func TestHealthz(t *testing.T) {
-    cfg := Config{Env: "test"}
-    app := NewApp(cfg, nil, nil, nil, nil)
-=======
+	"context"
 	"encoding/json"
+	"math"
 	"net/http"
 	"net/http/httptest"
 	"testing"
@@ -23,7 +12,6 @@
 func TestHealthz(t *testing.T) {
 	cfg := Config{Env: "test"}
 	app := NewApp(cfg, nil, nil, nil, nil)
->>>>>>> f297d19c
 
 	rr := httptest.NewRecorder()
 	req := httptest.NewRequest(http.MethodGet, "/healthz", nil)
@@ -42,13 +30,8 @@
 }
 
 func TestMe_BypassAuth(t *testing.T) {
-<<<<<<< HEAD
-    cfg := Config{Env: "test", TestBypassAuth: true}
-    app := NewApp(cfg, nil, nil, nil, nil)
-=======
 	cfg := Config{Env: "test", TestBypassAuth: true}
 	app := NewApp(cfg, nil, nil, nil, nil)
->>>>>>> f297d19c
 
 	rr := httptest.NewRecorder()
 	req := httptest.NewRequest(http.MethodGet, "/me", nil)
@@ -78,55 +61,42 @@
 }
 
 func TestMe_NoBypass_NoJWKS(t *testing.T) {
-<<<<<<< HEAD
-    cfg := Config{Env: "test", TestBypassAuth: false}
-    app := NewApp(cfg, nil, nil, nil, nil)
-=======
 	cfg := Config{Env: "test", TestBypassAuth: false}
 	app := NewApp(cfg, nil, nil, nil, nil)
->>>>>>> f297d19c
 
 	rr := httptest.NewRecorder()
 	req := httptest.NewRequest(http.MethodGet, "/me", nil)
 	app.r.ServeHTTP(rr, req)
 
-<<<<<<< HEAD
-    if rr.Code != http.StatusInternalServerError {
-        t.Fatalf("expected 500 due to missing JWKS, got %d", rr.Code)
-    }
-}
-
-func TestEnqueueEmail_JSONMarshalError(t *testing.T) {
-    // Create a minimal app instance without Redis (enqueueEmail will return early if q is nil)
-    app := &App{}
-    
-    // Test that the function handles marshal errors gracefully
-    // Use data that cannot be marshaled to JSON (e.g., a function or channel)
-    ctx := context.Background()
-    unmarshalableData := map[string]interface{}{
-        "invalid": func() {}, // functions cannot be marshaled to JSON
-    }
-    
-    // This should not panic, even with unmarshalable data and nil Redis client
-    app.enqueueEmail(ctx, "test@example.com", "test_template", unmarshalableData)
-}
-
-func TestEnqueueEmail_InfinityError(t *testing.T) {
-    // Another test with data that can't be marshaled (Infinity/NaN)
-    app := &App{}
-    ctx := context.Background()
-    
-    unmarshalableData := map[string]interface{}{
-        "infinity": math.Inf(1),
-        "nan":      math.NaN(),
-    }
-    
-    // This should not panic and should handle the marshal error gracefully
-    app.enqueueEmail(ctx, "test@example.com", "test_template", unmarshalableData)
-}
-=======
 	if rr.Code != http.StatusInternalServerError {
 		t.Fatalf("expected 500 due to missing JWKS, got %d", rr.Code)
 	}
 }
->>>>>>> f297d19c
+func TestEnqueueEmail_JSONMarshalError(t *testing.T) {
+	// Create a minimal app instance without Redis (enqueueEmail will return early if q is nil)
+	app := &App{}
+
+	// Test that the function handles marshal errors gracefully
+	// Use data that cannot be marshaled to JSON (e.g., a function or channel)
+	ctx := context.Background()
+	unmarshalableData := map[string]interface{}{
+		"invalid": func() {}, // functions cannot be marshaled to JSON
+	}
+
+	// This should not panic, even with unmarshalable data and nil Redis client
+	app.enqueueEmail(ctx, "test@example.com", "test_template", unmarshalableData)
+}
+
+func TestEnqueueEmail_InfinityError(t *testing.T) {
+	// Another test with data that can't be marshaled (Infinity/NaN)
+	app := &App{}
+	ctx := context.Background()
+
+	unmarshalableData := map[string]interface{}{
+		"infinity": math.Inf(1),
+		"nan":      math.NaN(),
+	}
+
+	// This should not panic and should handle the marshal error gracefully
+	app.enqueueEmail(ctx, "test@example.com", "test_template", unmarshalableData)
+}