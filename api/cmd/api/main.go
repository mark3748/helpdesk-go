package main

import (
<<<<<<< HEAD
	"context"
	"crypto/sha256"
	"embed"
	"encoding/json"
	"errors"
	"fmt"
	"log"
	"net/http"
	"os"
	"strings"
	"time"

	"github.com/MicahParks/keyfunc"
	"github.com/gin-gonic/gin"
	"github.com/golang-jwt/jwt/v5"
	"github.com/google/uuid"
	"github.com/jackc/pgx/v5"
	"github.com/jackc/pgx/v5/pgxpool"
	"github.com/joho/godotenv"
	"github.com/minio/minio-go/v7"
	"github.com/minio/minio-go/v7/pkg/credentials"
	"github.com/pressly/goose/v3"
	"github.com/redis/go-redis/v9"
	"github.com/rs/zerolog"
	"github.com/rs/zerolog/log"
=======
    "context"
    "crypto/sha256"
    "embed"
    "encoding/json"
    "errors"
    "fmt"
    "io"
    "database/sql"
    "net/http"
    "os"
    "strings"
    "time"

    "github.com/gin-gonic/gin"
    "github.com/golang-jwt/jwt/v5"
    "github.com/google/uuid"
    "github.com/jackc/pgx/v5"
    "github.com/jackc/pgx/v5/pgconn"
    "github.com/jackc/pgx/v5/pgxpool"
    _ "github.com/jackc/pgx/v5/stdlib"
    "github.com/joho/godotenv"
    "github.com/lestrrat-go/jwx/v2/jwk"
    "github.com/minio/minio-go/v7"
    "github.com/minio/minio-go/v7/pkg/credentials"
    "github.com/pressly/goose/v3"
    "github.com/rs/zerolog"
    "github.com/rs/zerolog/log"
>>>>>>> 348418f3
)

//go:embed migrations/*.sql
var migrationsFS embed.FS

type Config struct {
<<<<<<< HEAD
	Addr          string
	DatabaseURL   string
	Env           string
	RedisAddr     string
	OIDCIssuer    string
	JWKSURL       string
	MinIOEndpoint string
	MinIOAccess   string
	MinIOSecret   string
	MinIOBucket   string
	MinIOUseSSL   bool
}

func getConfig() Config {
	_ = godotenv.Load()
	cfg := Config{
		Addr:          getEnv("ADDR", ":8080"),
		DatabaseURL:   getEnv("DATABASE_URL", "postgres://postgres:postgres@localhost:5432/helpdesk?sslmode=disable"),
		Env:           getEnv("ENV", "dev"),
		RedisAddr:     getEnv("REDIS_ADDR", "localhost:6379"),
		OIDCIssuer:    getEnv("OIDC_ISSUER", ""),
		JWKSURL:       getEnv("OIDC_JWKS_URL", ""),
		MinIOEndpoint: getEnv("MINIO_ENDPOINT", ""),
		MinIOAccess:   getEnv("MINIO_ACCESS_KEY", ""),
		MinIOSecret:   getEnv("MINIO_SECRET_KEY", ""),
		MinIOBucket:   getEnv("MINIO_BUCKET", ""),
		MinIOUseSSL:   getEnv("MINIO_USE_SSL", "false") == "true",
	}
	return cfg
=======
    Addr          string
    DatabaseURL   string
    Env           string
    OIDCIssuer    string
    JWKSURL       string
    MinIOEndpoint string
    MinIOAccess   string
    MinIOSecret   string
    MinIOBucket   string
    MinIOUseSSL   bool
    // Testing helpers
    TestBypassAuth bool
}

func getConfig() Config {
    _ = godotenv.Load()
    cfg := Config{
        Addr:          getEnv("ADDR", ":8080"),
        DatabaseURL:   getEnv("DATABASE_URL", "postgres://postgres:postgres@localhost:5432/helpdesk?sslmode=disable"),
        Env:           getEnv("ENV", "dev"),
        OIDCIssuer:    getEnv("OIDC_ISSUER", ""),
        JWKSURL:       getEnv("OIDC_JWKS_URL", ""),
        MinIOEndpoint: getEnv("MINIO_ENDPOINT", ""),
        MinIOAccess:   getEnv("MINIO_ACCESS_KEY", ""),
        MinIOSecret:   getEnv("MINIO_SECRET_KEY", ""),
        MinIOBucket:   getEnv("MINIO_BUCKET", ""),
        MinIOUseSSL:   getEnv("MINIO_USE_SSL", "false") == "true",
        TestBypassAuth: getEnv("TEST_BYPASS_AUTH", "false") == "true",
    }
    return cfg
>>>>>>> 348418f3
}

func getEnv(key, def string) string {
	if v := os.Getenv(key); v != "" {
		return v
	}
	return def
}

// DB is a minimal interface to allow mocking in tests.
type DB interface {
    Query(ctx context.Context, sql string, args ...interface{}) (pgx.Rows, error)
    QueryRow(ctx context.Context, sql string, args ...interface{}) pgx.Row
    Exec(ctx context.Context, sql string, args ...interface{}) (pgconn.CommandTag, error)
}

// ObjectStore wraps the subset of MinIO we need for tests.
type ObjectStore interface {
    PutObject(ctx context.Context, bucketName, objectName string, reader io.Reader, objectSize int64, opts minio.PutObjectOptions) (minio.UploadInfo, error)
    RemoveObject(ctx context.Context, bucketName, objectName string, opts minio.RemoveObjectOptions) error
}

type App struct {
<<<<<<< HEAD
	cfg  Config
	db   *pgxpool.Pool
	r    *gin.Engine
	jwks *keyfunc.JWKS
	m    *minio.Client
	q    *redis.Client
=======
    cfg  Config
    db   DB
    r    *gin.Engine
    keyf jwt.Keyfunc
    m    ObjectStore
}

// NewApp constructs an App with injected dependencies and registers routes.
func NewApp(cfg Config, db DB, keyf jwt.Keyfunc, store ObjectStore) *App {
    a := &App{cfg: cfg, db: db, r: gin.New(), keyf: keyf, m: store}
    a.r.Use(gin.Recovery())
    a.r.Use(gin.Logger())
    a.routes()
    return a
>>>>>>> 348418f3
}

func main() {
    cfg := getConfig()
    if cfg.Env == "dev" {
        log.Logger = log.Output(zerolog.ConsoleWriter{Out: os.Stdout, TimeFormat: time.RFC3339})
        gin.SetMode(gin.DebugMode)
	} else {
		gin.SetMode(gin.ReleaseMode)
	}

	// DB connect
	ctx := context.Background()
	pool, err := pgxpool.New(ctx, cfg.DatabaseURL)
	if err != nil {
		log.Fatal().Err(err).Msg("db connect")
	}
	defer pool.Close()

    // Migrate (embedded goose) using pgx stdlib driver
    goose.SetBaseFS(migrationsFS)
    if err := goose.SetDialect("postgres"); err != nil {
        log.Fatal().Err(err).Msg("goose dialect")
    }
    sqldb, err := sql.Open("pgx", cfg.DatabaseURL)
    if err != nil {
        log.Fatal().Err(err).Msg("sql open for goose")
    }
    defer sqldb.Close()
    if err := goose.UpContext(ctx, sqldb, "migrations"); err != nil {
        log.Fatal().Err(err).Msg("migrate up")
    }

    // JWKS-backed Keyfunc
    var keyf jwt.Keyfunc
    if cfg.JWKSURL != "" {
        // Fetch JWKS on startup and refresh periodically
        httpClient := &http.Client{Timeout: 10 * time.Second}
        set, err := jwk.Fetch(ctx, cfg.JWKSURL, jwk.WithHTTPClient(httpClient))
        if err != nil {
            log.Fatal().Err(err).Str("jwks_url", cfg.JWKSURL).Msg("fetch jwks")
        }
        // simple periodic refresh
        setPtr := &set
        go func() {
            ticker := time.NewTicker(10 * time.Minute)
            defer ticker.Stop()
            for range ticker.C {
                if newSet, err := jwk.Fetch(context.Background(), cfg.JWKSURL, jwk.WithHTTPClient(httpClient)); err == nil {
                    *setPtr = newSet
                }
            }
        }()
        keyf = func(t *jwt.Token) (interface{}, error) {
            kid, _ := t.Header["kid"].(string)
            if kid != "" {
                if key, ok := (*setPtr).LookupKeyID(kid); ok {
                    var pub any
                    if err := key.Raw(&pub); err != nil {
                        return nil, err
                    }
                    return pub, nil
                }
            }
            // fallback: use the first key in the set
            it := (*setPtr).Iterate(context.Background())
            if it.Next(context.Background()) {
                pair := it.Pair()
                if key, ok := pair.Value.(jwk.Key); ok {
                    var pub any
                    if err := key.Raw(&pub); err != nil {
                        return nil, err
                    }
                    return pub, nil
                }
            }
            return nil, fmt.Errorf("no jwk for kid: %s", kid)
        }
    }

    var mc *minio.Client
    if cfg.MinIOEndpoint != "" {
		mc, err = minio.New(cfg.MinIOEndpoint, &minio.Options{
			Creds:  credentials.NewStaticV4(cfg.MinIOAccess, cfg.MinIOSecret, ""),
			Secure: cfg.MinIOUseSSL,
		})
		if err != nil {
			log.Fatal().Err(err).Msg("minio init")
		}
	}

<<<<<<< HEAD
	rdb := redis.NewClient(&redis.Options{Addr: cfg.RedisAddr})
	if err := rdb.Ping(ctx).Err(); err != nil {
		log.Error().Err(err).Msg("redis ping")
	}
	defer rdb.Close()

	a := &App{cfg: cfg, db: pool, r: gin.New(), jwks: jwks, m: mc, q: rdb}
	a.r.Use(gin.Recovery())
	a.r.Use(gin.Logger())
	a.routes()
=======
    a := NewApp(cfg, pool, keyf, mc)
>>>>>>> 348418f3

    srv := &http.Server{
        Addr:           cfg.Addr,
        Handler:        a.r,
        ReadTimeout:    15 * time.Second,
		WriteTimeout:   15 * time.Second,
		MaxHeaderBytes: 1 << 20,
	}
	log.Info().Str("addr", cfg.Addr).Msg("api listening")
	if err := srv.ListenAndServe(); err != nil && err != http.ErrServerClosed {
		log.Fatal().Err(err).Msg("listen")
	}
}

func (a *App) routes() {
    a.r.GET("/healthz", func(c *gin.Context) { c.JSON(200, gin.H{"ok": true}) })

	auth := a.r.Group("/")
	auth.Use(a.authMiddleware())
	auth.GET("/me", a.me)

	// Tickets
	auth.GET("/tickets", a.listTickets)
	auth.POST("/tickets", a.createTicket)
	auth.GET("/tickets/:id", a.getTicket)
	auth.PATCH("/tickets/:id", a.requireRole("agent"), a.updateTicket)
	auth.POST("/tickets/:id/comments", a.addComment)
	auth.GET("/tickets/:id/attachments", a.listAttachments)
	auth.POST("/tickets/:id/attachments", a.uploadAttachment)
	auth.DELETE("/tickets/:id/attachments/:attID", a.deleteAttachment)
	auth.GET("/tickets/:id/watchers", a.listWatchers)
	auth.POST("/tickets/:id/watchers", a.addWatcher)
	auth.DELETE("/tickets/:id/watchers/:userID", a.removeWatcher)
}

type AuthUser struct {
	ID          string   `json:"id"`
	ExternalID  string   `json:"external_id"`
	Email       string   `json:"email"`
	DisplayName string   `json:"display_name"`
	Roles       []string `json:"roles"`
}

func (a *App) authMiddleware() gin.HandlerFunc {
    return func(c *gin.Context) {
        // Testing bypass: allow unit tests to inject a user without JWKS/token.
        if a.cfg.TestBypassAuth {
            c.Set("user", AuthUser{
                ID:          "test-user",
                ExternalID:  "test",
                Email:       "test@example.com",
                DisplayName: "Test User",
                Roles:       []string{"agent"},
            })
            c.Next()
            return
        }

        if a.keyf == nil {
            c.AbortWithStatusJSON(500, gin.H{"error": "jwks not configured"})
            return
        }
        auth := c.GetHeader("Authorization")
        if !strings.HasPrefix(auth, "Bearer ") {
			c.AbortWithStatusJSON(401, gin.H{"error": "missing bearer token"})
			return
		}
		tokenStr := strings.TrimPrefix(auth, "Bearer ")
        token, err := jwt.Parse(tokenStr, a.keyf)
		if err != nil || !token.Valid {
			c.AbortWithStatusJSON(401, gin.H{"error": "invalid token"})
			return
		}
		claims, ok := token.Claims.(jwt.MapClaims)
		if !ok {
			c.AbortWithStatusJSON(401, gin.H{"error": "invalid claims"})
			return
		}
		if iss, ok := claims["iss"].(string); ok && a.cfg.OIDCIssuer != "" && iss != a.cfg.OIDCIssuer {
			c.AbortWithStatusJSON(401, gin.H{"error": "invalid issuer"})
			return
		}
		sub, _ := claims["sub"].(string)
		email, _ := claims["email"].(string)
		name, _ := claims["name"].(string)

		ctx := c.Request.Context()
		var userID, mail, displayName string
		err = a.db.QueryRow(ctx, "select id, coalesce(email,''), coalesce(display_name,'') from users where external_id=$1", sub).Scan(&userID, &mail, &displayName)
		if err != nil {
			if errors.Is(err, pgx.ErrNoRows) {
				err = a.db.QueryRow(ctx, "insert into users (id, external_id, email, display_name) values (gen_random_uuid(), $1, $2, $3) returning id", sub, email, name).Scan(&userID)
				if err != nil {
					c.AbortWithStatusJSON(500, gin.H{"error": "user create"})
					return
				}
				mail = email
				displayName = name
			} else {
				c.AbortWithStatusJSON(500, gin.H{"error": "user lookup"})
				return
			}
		}
		rows, err := a.db.Query(ctx, "select r.name from user_roles ur join roles r on ur.role_id=r.id where ur.user_id=$1", userID)
		if err != nil {
			c.AbortWithStatusJSON(500, gin.H{"error": "role lookup"})
			return
		}
		defer rows.Close()
		roles := []string{}
		for rows.Next() {
			var role string
			if err := rows.Scan(&role); err == nil {
				roles = append(roles, role)
			}
		}
		authUser := AuthUser{ID: userID, ExternalID: sub, Email: mail, DisplayName: displayName, Roles: roles}
		c.Set("user", authUser)
		c.Next()
	}
}

func (a *App) requireRole(role string) gin.HandlerFunc {
	return func(c *gin.Context) {
		u, ok := c.Get("user")
		if !ok {
			c.AbortWithStatusJSON(401, gin.H{"error": "unauthenticated"})
			return
		}
		user := u.(AuthUser)
		for _, r := range user.Roles {
			if r == role {
				c.Next()
				return
			}
		}
		c.AbortWithStatusJSON(403, gin.H{"error": "forbidden"})
	}
}

func (a *App) me(c *gin.Context) {
	u, ok := c.Get("user")
	if !ok {
		c.AbortWithStatusJSON(401, gin.H{"error": "unauthenticated"})
		return
	}
	c.JSON(200, u)
}

// ===== Data structs =====
type Ticket struct {
	ID          string     `json:"id"`
	Number      string     `json:"number"`
	Title       string     `json:"title"`
	Description string     `json:"description"`
	RequesterID string     `json:"requester_id"`
	AssigneeID  *string    `json:"assignee_id,omitempty"`
	TeamID      *string    `json:"team_id,omitempty"`
	Priority    int16      `json:"priority"`
	Urgency     *int16     `json:"urgency,omitempty"`
	Category    *string    `json:"category,omitempty"`
	Subcategory *string    `json:"subcategory,omitempty"`
	Status      string     `json:"status"`
	ScheduledAt *time.Time `json:"scheduled_at,omitempty"`
	DueAt       *time.Time `json:"due_at,omitempty"`
	Source      string     `json:"source"`
	CustomJSON  any        `json:"custom_json"`
	CreatedAt   time.Time  `json:"created_at"`
	UpdatedAt   time.Time  `json:"updated_at"`
}

// ===== Handlers =====
func (a *App) listTickets(c *gin.Context) {
	ctx := c.Request.Context()
	rows, err := a.db.Query(ctx, `
        select id, number, title, coalesce(description,''), requester_id, assignee_id, team_id, priority,
               urgency, category, subcategory, status, scheduled_at, due_at, source, custom_json, created_at, updated_at
        from tickets
        order by created_at desc
        limit 200`)
	if err != nil {
		c.JSON(500, gin.H{"error": err.Error()})
		return
	}
	defer rows.Close()
	out := []Ticket{}
	for rows.Next() {
		var t Ticket
		var customJSON []byte
		if err := rows.Scan(&t.ID, &t.Number, &t.Title, &t.Description, &t.RequesterID, &t.AssigneeID, &t.TeamID,
			&t.Priority, &t.Urgency, &t.Category, &t.Subcategory, &t.Status, &t.ScheduledAt, &t.DueAt, &t.Source, &customJSON, &t.CreatedAt, &t.UpdatedAt); err != nil {
			c.JSON(500, gin.H{"error": err.Error()})
			return
		}
		t.CustomJSON = jsonRaw(customJSON)
		out = append(out, t)
	}
	c.JSON(200, out)
}

type jsonRaw []byte

func (j jsonRaw) MarshalJSON() ([]byte, error) {
	if j == nil || len(j) == 0 {
		return []byte("null"), nil
	}
	return j, nil
}

type createTicketReq struct {
	Title       string      `json:"title" binding:"required,min=3"`
	Description string      `json:"description"`
	RequesterID string      `json:"requester_id" binding:"required"`
	Priority    int16       `json:"priority" binding:"required"`
	Urgency     *int16      `json:"urgency"`
	Category    *string     `json:"category"`
	Subcategory *string     `json:"subcategory"`
	CustomJSON  interface{} `json:"custom_json"`
}

func (a *App) createTicket(c *gin.Context) {
	var in createTicketReq
	if err := c.ShouldBindJSON(&in); err != nil {
		c.JSON(400, gin.H{"error": err.Error()})
		return
	}
	u := c.MustGet("user").(AuthUser)
	ctx := c.Request.Context()
	var id, number, status string
	status = "New"
	err := a.db.QueryRow(ctx, `
        insert into tickets (id, number, title, description, requester_id, priority, urgency, category, subcategory, status, source, custom_json)
        values (gen_random_uuid(), 'TKT-' || to_char(nextval('ticket_seq'), 'FM000000'), $1, $2, $3, $4, $5, $6, $7, $8, 'web', coalesce($9::jsonb,'{}'::jsonb))
        returning id, number, status`,
		in.Title, in.Description, in.RequesterID, in.Priority, in.Urgency, in.Category, in.Subcategory, status, toJSON(in.CustomJSON)).Scan(&id, &number, &status)
	if err != nil {
		c.JSON(500, gin.H{"error": err.Error()})
		return
	}
	a.addStatusHistory(ctx, id, "", status, u.ID)
	a.audit(c, "user", u.ID, "ticket", id, "create", gin.H{"title": in.Title, "requester_id": in.RequesterID})
	var requesterEmail string
	_ = a.db.QueryRow(ctx, "select coalesce(email,'') from users where id=$1", in.RequesterID).Scan(&requesterEmail)
	if requesterEmail != "" {
		a.enqueueEmail(ctx, requesterEmail, "ticket_created", gin.H{"Number": number})
	}
	c.JSON(201, gin.H{"id": id, "number": number, "status": status})
}

func toJSON(v interface{}) *string {
	if v == nil {
		return nil
	}
	b, _ := json.Marshal(v)
	s := string(b)
	return &s
}

func (a *App) audit(c *gin.Context, actorType, actorID, entityType, entityID, action string, diff interface{}) {
	ctx := c.Request.Context()
	var prevHash *string
	_ = a.db.QueryRow(ctx, "select hash from audit_events order by at desc limit 1").Scan(&prevHash)
	diffJSON, _ := json.Marshal(diff)
	data := append([]byte{}, diffJSON...)
	if prevHash != nil {
		data = append(data, []byte(*prevHash)...)
	}
	h := sha256.Sum256(data)
	hash := fmt.Sprintf("%x", h[:])
	_, _ = a.db.Exec(ctx, `insert into audit_events (actor_type, actor_id, entity_type, entity_id, action, diff_json, ip, ua, hash, prev_hash)
        values ($1,$2,$3,$4,$5,$6,$7,$8,$9,$10)`,
		actorType, actorID, entityType, entityID, action, diffJSON, c.ClientIP(), c.Request.UserAgent(), hash, prevHash)
}

func (a *App) enqueueEmail(ctx context.Context, to, template string, data interface{}) {
	if a.q == nil {
		return
	}
	job := struct {
		Type string      `json:"type"`
		Data interface{} `json:"data"`
	}{
		Type: "send_email",
		Data: struct {
			To       string      `json:"to"`
			Template string      `json:"template"`
			Data     interface{} `json:"data"`
		}{to, template, data},
	}
	b, _ := json.Marshal(job)
	if err := a.q.RPush(ctx, "jobs", b).Err(); err != nil {
		log.Error().Err(err).Msg("enqueue job")
	}
}

func (a *App) addStatusHistory(ctx context.Context, ticketID, from, to, actorID string) {
	_, _ = a.db.Exec(ctx, `insert into ticket_status_history (ticket_id, from_status, to_status, actor_id) values ($1,$2,$3,$4)`, ticketID, nullable(from), to, nullable(actorID))
}

func nullable(s string) interface{} {
	if s == "" {
		return nil
	}
	return s
}

func (a *App) getTicket(c *gin.Context) {
	id := c.Param("id")
	ctx := c.Request.Context()
	var t Ticket
	var customJSON []byte
	err := a.db.QueryRow(ctx, `
        select id, number, title, coalesce(description,''), requester_id, assignee_id, team_id, priority,
               urgency, category, subcategory, status, scheduled_at, due_at, source, custom_json, created_at, updated_at
        from tickets where id=$1`, id).
		Scan(&t.ID, &t.Number, &t.Title, &t.Description, &t.RequesterID, &t.AssigneeID, &t.TeamID, &t.Priority, &t.Urgency,
			&t.Category, &t.Subcategory, &t.Status, &t.ScheduledAt, &t.DueAt, &t.Source, &customJSON, &t.CreatedAt, &t.UpdatedAt)
	if err != nil {
		c.JSON(404, gin.H{"error": "not found"})
		return
	}
	t.CustomJSON = jsonRaw(customJSON)
	c.JSON(200, t)
}

type patchTicketReq struct {
	Status      *string     `json:"status"`
	AssigneeID  *string     `json:"assignee_id"`
	Priority    *int16      `json:"priority"`
	Urgency     *int16      `json:"urgency"`
	ScheduledAt *time.Time  `json:"scheduled_at"`
	DueAt       *time.Time  `json:"due_at"`
	CustomJSON  interface{} `json:"custom_json"`
}

func (a *App) updateTicket(c *gin.Context) {
	id := c.Param("id")
	var in patchTicketReq
	if err := c.ShouldBindJSON(&in); err != nil {
		c.JSON(400, gin.H{"error": err.Error()})
		return
	}
	u := c.MustGet("user").(AuthUser)
	ctx := c.Request.Context()
	var oldStatus, number, requesterEmail string
	_ = a.db.QueryRow(ctx, "select status, number, (select coalesce(email,'') from users where id=requester_id) from tickets where id=$1", id).Scan(&oldStatus, &number, &requesterEmail)

	_, err := a.db.Exec(ctx, `
        update tickets set
            status = coalesce($1, status),
            assignee_id = coalesce($2::uuid, assignee_id),
            priority = coalesce($3, priority),
            urgency = coalesce($4, urgency),
            scheduled_at = coalesce($5, scheduled_at),
            due_at = coalesce($6, due_at),
            custom_json = coalesce($7::jsonb, custom_json),
            updated_at = now()
        where id=$8
    `, in.Status, in.AssigneeID, in.Priority, in.Urgency, in.ScheduledAt, in.DueAt, toJSON(in.CustomJSON), id)
	if err != nil {
		c.JSON(500, gin.H{"error": err.Error()})
		return
	}
	if in.Status != nil && oldStatus != *in.Status {
		a.addStatusHistory(ctx, id, oldStatus, *in.Status, u.ID)
	}
	diff := gin.H{}
	if in.Status != nil {
		diff["status"] = *in.Status
	}
	if in.AssigneeID != nil {
		diff["assignee_id"] = *in.AssigneeID
	}
	if in.Priority != nil {
		diff["priority"] = *in.Priority
	}
	if in.Urgency != nil {
		diff["urgency"] = *in.Urgency
	}
	if in.ScheduledAt != nil {
		diff["scheduled_at"] = in.ScheduledAt
	}
	if in.DueAt != nil {
		diff["due_at"] = in.DueAt
	}
	if in.CustomJSON != nil {
		diff["custom_json"] = in.CustomJSON
	}
	a.audit(c, "user", u.ID, "ticket", id, "update", diff)
	if requesterEmail != "" {
		a.enqueueEmail(ctx, requesterEmail, "ticket_updated", gin.H{"Number": number})
	}
	c.JSON(200, gin.H{"ok": true})
}

type commentReq struct {
	BodyMD     string `json:"body_md" binding:"required"`
	IsInternal bool   `json:"is_internal"`
	AuthorID   string `json:"author_id" binding:"required"`
}

func (a *App) addComment(c *gin.Context) {
	id := c.Param("id")
	var in commentReq
	if err := c.ShouldBindJSON(&in); err != nil {
		c.JSON(400, gin.H{"error": err.Error()})
		return
	}
	u := c.MustGet("user").(AuthUser)
	ctx := c.Request.Context()
	var cid string
	err := a.db.QueryRow(ctx, `
        insert into ticket_comments (id, ticket_id, author_id, body_md, is_internal)
        values (gen_random_uuid(), $1, $2, $3, $4) returning id
    `, id, in.AuthorID, in.BodyMD, in.IsInternal).Scan(&cid)
	if err != nil {
		c.JSON(500, gin.H{"error": err.Error()})
		return
	}
	a.audit(c, "user", u.ID, "ticket", id, "comment_add", gin.H{"comment_id": cid, "author_id": in.AuthorID})
	c.JSON(201, gin.H{"id": cid})
}

// ===== Attachments =====
func (a *App) uploadAttachment(c *gin.Context) {
	if a.m == nil {
		c.JSON(500, gin.H{"error": "minio not configured"})
		return
	}
	ticketID := c.Param("id")
	u := c.MustGet("user").(AuthUser)
	file, header, err := c.Request.FormFile("file")
	if err != nil {
		c.JSON(400, gin.H{"error": err.Error()})
		return
	}
	defer file.Close()
	objectKey := uuid.New().String()
	_, err = a.m.PutObject(c.Request.Context(), a.cfg.MinIOBucket, objectKey, file, header.Size, minio.PutObjectOptions{ContentType: header.Header.Get("Content-Type")})
	if err != nil {
		c.JSON(500, gin.H{"error": err.Error()})
		return
	}
	ctx := c.Request.Context()
	var id string
	err = a.db.QueryRow(ctx, `insert into attachments (id, ticket_id, uploader_id, object_key, filename, bytes, mime) values ($1,$2,$3,$4,$5,$6,$7) returning id`,
		objectKey, ticketID, u.ID, objectKey, header.Filename, header.Size, header.Header.Get("Content-Type")).Scan(&id)
	if err != nil {
		c.JSON(500, gin.H{"error": err.Error()})
		return
	}
	a.audit(c, "user", u.ID, "ticket", ticketID, "attachment_add", gin.H{"attachment_id": id})
	c.JSON(201, gin.H{"id": id})
}

func (a *App) listAttachments(c *gin.Context) {
	ticketID := c.Param("id")
	ctx := c.Request.Context()
	rows, err := a.db.Query(ctx, "select id, filename, bytes, mime, created_at from attachments where ticket_id=$1", ticketID)
	if err != nil {
		c.JSON(500, gin.H{"error": err.Error()})
		return
	}
	defer rows.Close()
	type Att struct {
		ID       string    `json:"id"`
		Filename string    `json:"filename"`
		Bytes    int64     `json:"bytes"`
		Mime     *string   `json:"mime"`
		Created  time.Time `json:"created_at"`
	}
	out := []Att{}
	for rows.Next() {
		var a Att
		if err := rows.Scan(&a.ID, &a.Filename, &a.Bytes, &a.Mime, &a.Created); err == nil {
			out = append(out, a)
		}
	}
	c.JSON(200, out)
}

func (a *App) deleteAttachment(c *gin.Context) {
	if a.m == nil {
		c.JSON(500, gin.H{"error": "minio not configured"})
		return
	}
	ticketID := c.Param("id")
	attID := c.Param("attID")
	u := c.MustGet("user").(AuthUser)
	ctx := c.Request.Context()
	var objectKey string
	err := a.db.QueryRow(ctx, "select object_key from attachments where id=$1 and ticket_id=$2", attID, ticketID).Scan(&objectKey)
	if err != nil {
		c.JSON(404, gin.H{"error": "not found"})
		return
	}
	_ = a.m.RemoveObject(ctx, a.cfg.MinIOBucket, objectKey, minio.RemoveObjectOptions{})
	_, err = a.db.Exec(ctx, "delete from attachments where id=$1", attID)
	if err != nil {
		c.JSON(500, gin.H{"error": err.Error()})
		return
	}
	a.audit(c, "user", u.ID, "ticket", ticketID, "attachment_delete", gin.H{"attachment_id": attID})
	c.JSON(200, gin.H{"ok": true})
}

// ===== Watchers =====
type watcherReq struct {
	UserID string `json:"user_id" binding:"required"`
}

func (a *App) listWatchers(c *gin.Context) {
	ticketID := c.Param("id")
	ctx := c.Request.Context()
	rows, err := a.db.Query(ctx, "select user_id from ticket_watchers where ticket_id=$1", ticketID)
	if err != nil {
		c.JSON(500, gin.H{"error": err.Error()})
		return
	}
	defer rows.Close()
	out := []string{}
	for rows.Next() {
		var uid string
		if err := rows.Scan(&uid); err == nil {
			out = append(out, uid)
		}
	}
	c.JSON(200, out)
}

func (a *App) addWatcher(c *gin.Context) {
	ticketID := c.Param("id")
	var in watcherReq
	if err := c.ShouldBindJSON(&in); err != nil {
		c.JSON(400, gin.H{"error": err.Error()})
		return
	}
	u := c.MustGet("user").(AuthUser)
	ctx := c.Request.Context()
	_, err := a.db.Exec(ctx, "insert into ticket_watchers (ticket_id, user_id) values ($1,$2) on conflict do nothing", ticketID, in.UserID)
	if err != nil {
		c.JSON(500, gin.H{"error": err.Error()})
		return
	}
	a.audit(c, "user", u.ID, "ticket", ticketID, "watcher_add", gin.H{"user_id": in.UserID})
	c.JSON(201, gin.H{"ok": true})
}

func (a *App) removeWatcher(c *gin.Context) {
	ticketID := c.Param("id")
	watcherID := c.Param("userID")
	u := c.MustGet("user").(AuthUser)
	ctx := c.Request.Context()
	_, err := a.db.Exec(ctx, "delete from ticket_watchers where ticket_id=$1 and user_id=$2", ticketID, watcherID)
	if err != nil {
		c.JSON(500, gin.H{"error": err.Error()})
		return
	}
	a.audit(c, "user", u.ID, "ticket", ticketID, "watcher_remove", gin.H{"user_id": watcherID})
	c.JSON(200, gin.H{"ok": true})
}<|MERGE_RESOLUTION|>--- conflicted
+++ resolved
@@ -1,101 +1,44 @@
 package main
 
 import (
-<<<<<<< HEAD
 	"context"
 	"crypto/sha256"
 	"embed"
 	"encoding/json"
 	"errors"
 	"fmt"
-	"log"
+	"io"
+	"database/sql"
 	"net/http"
 	"os"
 	"strings"
 	"time"
 
-	"github.com/MicahParks/keyfunc"
 	"github.com/gin-gonic/gin"
 	"github.com/golang-jwt/jwt/v5"
 	"github.com/google/uuid"
 	"github.com/jackc/pgx/v5"
+	"github.com/jackc/pgx/v5/pgconn"
 	"github.com/jackc/pgx/v5/pgxpool"
+	_ "github.com/jackc/pgx/v5/stdlib"
 	"github.com/joho/godotenv"
+	"github.com/lestrrat-go/jwx/v2/jwk"
 	"github.com/minio/minio-go/v7"
 	"github.com/minio/minio-go/v7/pkg/credentials"
 	"github.com/pressly/goose/v3"
 	"github.com/redis/go-redis/v9"
 	"github.com/rs/zerolog"
 	"github.com/rs/zerolog/log"
-=======
-    "context"
-    "crypto/sha256"
-    "embed"
-    "encoding/json"
-    "errors"
-    "fmt"
-    "io"
-    "database/sql"
-    "net/http"
-    "os"
-    "strings"
-    "time"
-
-    "github.com/gin-gonic/gin"
-    "github.com/golang-jwt/jwt/v5"
-    "github.com/google/uuid"
-    "github.com/jackc/pgx/v5"
-    "github.com/jackc/pgx/v5/pgconn"
-    "github.com/jackc/pgx/v5/pgxpool"
-    _ "github.com/jackc/pgx/v5/stdlib"
-    "github.com/joho/godotenv"
-    "github.com/lestrrat-go/jwx/v2/jwk"
-    "github.com/minio/minio-go/v7"
-    "github.com/minio/minio-go/v7/pkg/credentials"
-    "github.com/pressly/goose/v3"
-    "github.com/rs/zerolog"
-    "github.com/rs/zerolog/log"
->>>>>>> 348418f3
 )
 
 //go:embed migrations/*.sql
 var migrationsFS embed.FS
 
 type Config struct {
-<<<<<<< HEAD
-	Addr          string
-	DatabaseURL   string
-	Env           string
-	RedisAddr     string
-	OIDCIssuer    string
-	JWKSURL       string
-	MinIOEndpoint string
-	MinIOAccess   string
-	MinIOSecret   string
-	MinIOBucket   string
-	MinIOUseSSL   bool
-}
-
-func getConfig() Config {
-	_ = godotenv.Load()
-	cfg := Config{
-		Addr:          getEnv("ADDR", ":8080"),
-		DatabaseURL:   getEnv("DATABASE_URL", "postgres://postgres:postgres@localhost:5432/helpdesk?sslmode=disable"),
-		Env:           getEnv("ENV", "dev"),
-		RedisAddr:     getEnv("REDIS_ADDR", "localhost:6379"),
-		OIDCIssuer:    getEnv("OIDC_ISSUER", ""),
-		JWKSURL:       getEnv("OIDC_JWKS_URL", ""),
-		MinIOEndpoint: getEnv("MINIO_ENDPOINT", ""),
-		MinIOAccess:   getEnv("MINIO_ACCESS_KEY", ""),
-		MinIOSecret:   getEnv("MINIO_SECRET_KEY", ""),
-		MinIOBucket:   getEnv("MINIO_BUCKET", ""),
-		MinIOUseSSL:   getEnv("MINIO_USE_SSL", "false") == "true",
-	}
-	return cfg
-=======
     Addr          string
     DatabaseURL   string
     Env           string
+	RedisAddr     string
     OIDCIssuer    string
     JWKSURL       string
     MinIOEndpoint string
@@ -113,6 +56,7 @@
         Addr:          getEnv("ADDR", ":8080"),
         DatabaseURL:   getEnv("DATABASE_URL", "postgres://postgres:postgres@localhost:5432/helpdesk?sslmode=disable"),
         Env:           getEnv("ENV", "dev"),
+		RedisAddr:     getEnv("REDIS_ADDR", "localhost:6379"),
         OIDCIssuer:    getEnv("OIDC_ISSUER", ""),
         JWKSURL:       getEnv("OIDC_JWKS_URL", ""),
         MinIOEndpoint: getEnv("MINIO_ENDPOINT", ""),
@@ -123,7 +67,6 @@
         TestBypassAuth: getEnv("TEST_BYPASS_AUTH", "false") == "true",
     }
     return cfg
->>>>>>> 348418f3
 }
 
 func getEnv(key, def string) string {
@@ -147,29 +90,21 @@
 }
 
 type App struct {
-<<<<<<< HEAD
-	cfg  Config
-	db   *pgxpool.Pool
-	r    *gin.Engine
-	jwks *keyfunc.JWKS
-	m    *minio.Client
-	q    *redis.Client
-=======
     cfg  Config
     db   DB
     r    *gin.Engine
     keyf jwt.Keyfunc
     m    ObjectStore
+	q    *redis.Client
 }
 
 // NewApp constructs an App with injected dependencies and registers routes.
-func NewApp(cfg Config, db DB, keyf jwt.Keyfunc, store ObjectStore) *App {
-    a := &App{cfg: cfg, db: db, r: gin.New(), keyf: keyf, m: store}
+func NewApp(cfg Config, db DB, keyf jwt.Keyfunc, store ObjectStore, q *redis.Client) *App {
+	a := &App{cfg: cfg, db: db, r: gin.New(), keyf: keyf, m: store, q: q}
     a.r.Use(gin.Recovery())
     a.r.Use(gin.Logger())
     a.routes()
     return a
->>>>>>> 348418f3
 }
 
 func main() {
@@ -203,7 +138,7 @@
         log.Fatal().Err(err).Msg("migrate up")
     }
 
-    // JWKS-backed Keyfunc
+	// JWKS-backed Keyfunc
     var keyf jwt.Keyfunc
     if cfg.JWKSURL != "" {
         // Fetch JWKS on startup and refresh periodically
@@ -250,7 +185,7 @@
         }
     }
 
-    var mc *minio.Client
+	var mc *minio.Client
     if cfg.MinIOEndpoint != "" {
 		mc, err = minio.New(cfg.MinIOEndpoint, &minio.Options{
 			Creds:  credentials.NewStaticV4(cfg.MinIOAccess, cfg.MinIOSecret, ""),
@@ -261,20 +196,17 @@
 		}
 	}
 
-<<<<<<< HEAD
-	rdb := redis.NewClient(&redis.Options{Addr: cfg.RedisAddr})
-	if err := rdb.Ping(ctx).Err(); err != nil {
-		log.Error().Err(err).Msg("redis ping")
-	}
-	defer rdb.Close()
-
-	a := &App{cfg: cfg, db: pool, r: gin.New(), jwks: jwks, m: mc, q: rdb}
-	a.r.Use(gin.Recovery())
-	a.r.Use(gin.Logger())
-	a.routes()
-=======
-    a := NewApp(cfg, pool, keyf, mc)
->>>>>>> 348418f3
+	// Redis client (optional)
+	var rdb *redis.Client
+	if cfg.RedisAddr != "" {
+		rdb = redis.NewClient(&redis.Options{Addr: cfg.RedisAddr})
+		if err := rdb.Ping(ctx).Err(); err != nil {
+			log.Error().Err(err).Msg("redis ping")
+		}
+		defer rdb.Close()
+	}
+
+	a := NewApp(cfg, pool, keyf, mc, rdb)
 
     srv := &http.Server{
         Addr:           cfg.Addr,
